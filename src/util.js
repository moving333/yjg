--- conflicted
+++ resolved
@@ -805,11 +805,7 @@
  * Setup the minimum log level
  */
 export function setupLogLevel() {
-<<<<<<< HEAD
-    const logLevel = getConfigValue('minLogLevel', LOG_LEVELS.DEBUG, 'number');
-=======
-    const logLevel = getConfigValue('logging.minLogLevel', LOG_LEVELS.DEBUG);
->>>>>>> fb06e7af
+    const logLevel = getConfigValue('logging.minLogLevel', LOG_LEVELS.DEBUG, 'number');
 
     globalThis.console.debug = logLevel <= LOG_LEVELS.DEBUG ? console.debug : () => {};
     globalThis.console.info = logLevel <= LOG_LEVELS.INFO ? console.info : () => {};
