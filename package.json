{
    "dependencies": {
        "@adobe/css-tools": "^4.4.2",
        "@agnai/sentencepiece-js": "^1.1.1",
        "@agnai/web-tokenizers": "^0.1.3",
        "@iconfu/svg-inject": "^1.2.3",
        "@mozilla/readability": "^0.5.0",
        "@popperjs/core": "^2.11.8",
        "@zeldafan0225/ai_horde": "^5.2.0",
        "archiver": "^7.0.1",
        "bing-translate-api": "^4.0.2",
        "body-parser": "^1.20.2",
        "bowser": "^2.11.0",
        "bytes": "^3.1.2",
        "chalk": "^5.4.1",
        "command-exists": "^1.2.9",
        "compression": "^1.8.0",
        "cookie-parser": "^1.4.6",
        "cookie-session": "^2.1.0",
        "cors": "^2.8.5",
        "csrf-sync": "^4.0.3",
        "diff-match-patch": "^1.0.5",
        "dompurify": "^3.2.4",
        "droll": "^0.2.1",
        "express": "^4.21.0",
        "form-data": "^4.0.2",
        "fuse.js": "^7.1.0",
        "google-translate-api-browser": "^3.0.1",
        "google-translate-api-x": "^10.7.2",
        "handlebars": "^4.7.8",
        "helmet": "^7.2.0",
        "highlight.js": "^11.11.1",
        "html-entities": "^2.5.2",
        "iconv-lite": "^0.6.3",
        "ip-matching": "^2.1.2",
        "ip-regex": "^5.0.0",
        "ipaddr.js": "^2.2.0",
        "is-docker": "^3.0.0",
        "jimp": "^0.22.10",
        "localforage": "^1.10.0",
        "lodash": "^4.17.21",
        "mime-types": "^2.1.35",
        "moment": "^2.30.1",
        "morphdom": "^2.7.4",
        "multer": "^1.4.5-lts.1",
        "node-fetch": "^3.3.2",
        "node-persist": "^4.0.4",
        "open": "^8.4.2",
        "png-chunk-text": "^1.0.0",
        "png-chunks-encode": "^1.0.0",
        "png-chunks-extract": "^1.0.0",
        "proxy-agent": "^6.5.0",
        "rate-limiter-flexible": "^5.0.5",
        "response-time": "^2.3.3",
        "sanitize-filename": "^1.6.3",
        "seedrandom": "^3.0.5",
        "showdown": "^2.1.0",
        "sillytavern-transformers": "2.14.6",
        "simple-git": "^3.27.0",
        "slidetoggle": "^4.0.0",
        "tiktoken": "^1.0.20",
        "url-join": "^5.0.0",
        "vectra": "^0.2.2",
        "wavefile": "^11.0.0",
        "webpack": "^5.98.0",
        "write-file-atomic": "^5.0.1",
        "ws": "^8.18.1",
        "yaml": "^2.7.0",
        "yargs": "^17.7.1",
        "yauzl": "^2.10.0"
    },
    "engines": {
        "node": ">= 18"
    },
    "overrides": {
        "vectra": {
            "openai": "^4.17.0"
        },
        "axios": {
            "follow-redirects": "^1.15.4"
        },
        "node-fetch": {
            "whatwg-url": "^14.0.0"
        }
    },
    "name": "sillytavern",
    "type": "module",
    "license": "AGPL-3.0",
    "repository": {
        "type": "git",
        "url": "https://github.com/SillyTavern/SillyTavern.git"
    },
    "version": "1.12.12",
    "scripts": {
        "start": "node server.js",
<<<<<<< HEAD
        "debug": "node --inspect server.js",
=======
        "electron": "electron ./src/electron",
        "debug": "node server.js --inspect",
>>>>>>> 02a8c8c4
        "start:deno": "deno run --allow-run --allow-net --allow-read --allow-write --allow-sys --allow-env server.js",
        "start:bun": "bun server.js",
        "start:no-csrf": "node server.js --disableCsrf",
        "postinstall": "node post-install.js",
        "lint": "eslint \"src/**/*.js\" \"public/**/*.js\" ./*.js",
        "lint:fix": "eslint \"src/**/*.js\" \"public/**/*.js\" ./*.js --fix",
        "plugins:update": "node plugins update",
        "plugins:install": "node plugins install"
    },
    "bin": {
        "sillytavern": "./server.js"
    },
    "rules": {
        "no-path-concat": "off",
        "no-var": "off"
    },
    "main": "server.js",
    "devDependencies": {
        "@types/archiver": "^6.0.3",
        "@types/bytes": "^3.1.5",
        "@types/command-exists": "^1.2.3",
        "@types/compression": "^1.7.5",
        "@types/cookie-parser": "^1.4.8",
        "@types/cookie-session": "^2.0.49",
        "@types/cors": "^2.8.17",
        "@types/deno": "^2.2.0",
        "@types/express": "^4.17.21",
        "@types/jquery": "^3.5.32",
        "@types/jquery-cropper": "^1.0.4",
        "@types/jquery.transit": "^0.9.33",
        "@types/jqueryui": "^1.12.23",
        "@types/lodash": "^4.17.16",
        "@types/mime-types": "^2.1.4",
        "@types/multer": "^1.4.12",
        "@types/node": "^18.19.78",
        "@types/node-persist": "^3.1.8",
        "@types/png-chunk-text": "^1.0.3",
        "@types/png-chunks-encode": "^1.0.2",
        "@types/png-chunks-extract": "^1.0.2",
        "@types/response-time": "^2.3.8",
        "@types/select2": "^4.0.63",
        "@types/toastr": "^2.1.43",
        "@types/write-file-atomic": "^4.0.3",
        "@types/yargs": "^17.0.33",
        "@types/yauzl": "^2.10.3",
        "eslint": "^8.57.1"
    }
}<|MERGE_RESOLUTION|>--- conflicted
+++ resolved
@@ -93,12 +93,8 @@
     "version": "1.12.12",
     "scripts": {
         "start": "node server.js",
-<<<<<<< HEAD
         "debug": "node --inspect server.js",
-=======
         "electron": "electron ./src/electron",
-        "debug": "node server.js --inspect",
->>>>>>> 02a8c8c4
         "start:deno": "deno run --allow-run --allow-net --allow-read --allow-write --allow-sys --allow-env server.js",
         "start:bun": "bun server.js",
         "start:no-csrf": "node server.js --disableCsrf",
