--- conflicted
+++ resolved
@@ -280,13 +280,8 @@
         // active character is the name, we should look it up in the character list and get the id
         if (active_character !== null && active_character !== undefined) {
             const active_character_id = characters.findIndex(x => getTagKeyForEntity(x) === active_character);
-<<<<<<< HEAD
-            if (active_character_id !== null) {
+            if (active_character_id !== -1) {
                 await selectCharacterById(active_character_id);
-=======
-            if (active_character_id !== -1) {
-                await selectCharacterById(String(active_character_id));
->>>>>>> fb06e7af
 
                 // Do a little tomfoolery to spoof the tag selector
                 const selectedCharElement = $(`#rm_print_characters_block .character_select[chid="${active_character_id}"]`);
