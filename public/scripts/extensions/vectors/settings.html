--- conflicted
+++ resolved
@@ -91,16 +91,11 @@
                 Enabled for files
             </label>
 
-<<<<<<< HEAD
             <div id="vectors_files_settings" class="marginTopBot5">
                 <div class="flex justifyCenter" title="These settings apply to files attached directly to messages.">
                     <span>Message attachments</span>
                 </div>
-                <div class="flex-container marginBot5">
-=======
-            <div id="vectors_files_settings">
-                <div class="flex-container">
->>>>>>> cc1c3f17
+                <div class="flex-container">
                     <div class="flex1" title="Only files past this size will be vectorized.">
                         <label for="vectors_size_threshold">
                             <small>Size threshold (KB)</small>
