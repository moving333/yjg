--- conflicted
+++ resolved
@@ -586,46 +586,8 @@
     $('input[name="rm_group_activation_strategy"]').off();
     $('input[name="rm_group_activation_strategy"]').on("input", async function(e) {
         if (chat_id) {
-<<<<<<< HEAD
-            group.activation_strategy = Number(e.target.value);
-            await editGroup(chat_id);
-        }
-    });
-    $(`input[name="rm_group_activation_strategy"][value="${Number(group?.activation_strategy ?? group_activation_strategy.NATURAL)}"]`).prop('checked', true);
-
-    selectRightMenuWithAnimation('rm_group_chats_block');
-
-    async function memberClickHandler(event) {
-        event.stopPropagation();
-        const id = $(this).data("id");
-        const isDelete = !!$(this).closest("#rm_group_members").length;
-        const template = $(this).clone();
-        template.data("id", id);
-        template.click(memberClickHandler);
-
-        if (isDelete) {
-            template.find(".plus").show();
-            template.find(".minus").hide();
-            $("#rm_group_add_members").prepend(template);
-        } else {
-            template.find(".plus").hide();
-            template.find(".minus").show();
-            $("#rm_group_members").prepend(template);
-        }
-
-        if (group) {
-            if (isDelete) {
-                const index = group.members.findIndex((x) => x === id);
-                if (index !== -1) {
-                    group.members.splice(index, 1);
-                }
-            } else {
-                group.members.push(id);
-            }
-=======
             let _thisGroup = groups.find((x) => x.id == chat_id);
             _thisGroup.activation_strategy = Number(e.target.value);
->>>>>>> 1a98ef22
             await editGroup(chat_id);
         }
     });
