/*
* CODE FOR OPENAI SUPPORT
* By CncAnon (@CncAnon1)
* https://github.com/CncAnon1/TavernAITurbo
*/
import { Fuse, DOMPurify } from '../lib.js';

import {
    abortStatusCheck,
    callPopup,
    characters,
    event_types,
    eventSource,
    extension_prompt_roles,
    extension_prompt_types,
    Generate,
    getExtensionPrompt,
    getNextMessageId,
    getRequestHeaders,
    getStoppingStrings,
    is_send_press,
    main_api,
    MAX_INJECTION_DEPTH,
    name1,
    name2,
    replaceItemizedPromptText,
    resultCheckStatus,
    saveSettingsDebounced,
    setOnlineStatus,
    startStatusLoading,
    substituteParams,
    substituteParamsExtended,
    system_message_types,
    this_chid,
} from '../script.js';
import { getGroupNames, selected_group } from './group-chats.js';

import {
    chatCompletionDefaultPrompts,
    INJECTION_POSITION,
    Prompt,
    PromptManager,
    promptManagerDefaultPromptOrders,
} from './PromptManager.js';

import { forceCharacterEditorTokenize, getCustomStoppingStrings, persona_description_positions, power_user } from './power-user.js';
import { SECRET_KEYS, secret_state, writeSecret } from './secrets.js';

import { getEventSourceStream } from './sse-stream.js';
import {
    createThumbnail,
    delay,
    download,
    getBase64Async,
    getFileText,
    getImageSizeFromDataURL,
    getSortableDelay,
    getStringHash,
    isDataURL,
    parseJsonFile,
    resetScrollHeight,
    stringFormat,
    uuidv4,
} from './utils.js';
import { countTokensOpenAIAsync, getTokenizerModel } from './tokenizers.js';
import { isMobile } from './RossAscends-mods.js';
import { saveLogprobsForActiveMessage } from './logprobs.js';
import { SlashCommandParser } from './slash-commands/SlashCommandParser.js';
import { SlashCommand } from './slash-commands/SlashCommand.js';
import { ARGUMENT_TYPE, SlashCommandArgument } from './slash-commands/SlashCommandArgument.js';
import { renderTemplateAsync } from './templates.js';
import { SlashCommandEnumValue } from './slash-commands/SlashCommandEnumValue.js';
import { Popup, POPUP_RESULT } from './popup.js';
import { t } from './i18n.js';
import { ToolManager } from './tool-calling.js';
import { accountStorage } from './util/AccountStorage.js';

export {
    openai_messages_count,
    oai_settings,
    loadOpenAISettings,
    setOpenAIMessages,
    setOpenAIMessageExamples,
    setupChatCompletionPromptManager,
    sendOpenAIRequest,
    TokenHandler,
    IdentifierNotFoundError,
    Message,
    MessageCollection,
};

let openai_messages_count = 0;

const default_main_prompt = 'Write {{char}}\'s next reply in a fictional chat between {{charIfNotGroup}} and {{user}}.';
const default_nsfw_prompt = '';
const default_jailbreak_prompt = '';
const default_impersonation_prompt = '[Write your next reply from the point of view of {{user}}, using the chat history so far as a guideline for the writing style of {{user}}. Don\'t write as {{char}} or system. Don\'t describe actions of {{char}}.]';
const default_enhance_definitions_prompt = 'If you have more knowledge of {{char}}, add to the character\'s lore and personality to enhance them but keep the Character Sheet\'s definitions absolute.';
const default_wi_format = '{0}';
const default_new_chat_prompt = '[Start a new Chat]';
const default_new_group_chat_prompt = '[Start a new group chat. Group members: {{group}}]';
const default_new_example_chat_prompt = '[Example Chat]';
const default_continue_nudge_prompt = '[Continue the following message. Do not include ANY parts of the original message. Use capitalization and punctuation as if your reply is a part of the original message: {{lastChatMessage}}]';
const default_bias = 'Default (none)';
const default_personality_format = '{{personality}}';
const default_scenario_format = '{{scenario}}';
const default_group_nudge_prompt = '[Write the next reply only as {{char}}.]';
const default_bias_presets = {
    [default_bias]: [],
    'Anti-bond': [
        { id: '22154f79-dd98-41bc-8e34-87015d6a0eaf', text: ' bond', value: -50 },
        { id: '8ad2d5c4-d8ef-49e4-bc5e-13e7f4690e0f', text: ' future', value: -50 },
        { id: '52a4b280-0956-4940-ac52-4111f83e4046', text: ' bonding', value: -50 },
        { id: 'e63037c7-c9d1-4724-ab2d-7756008b433b', text: ' connection', value: -25 },
    ],
};

const max_2k = 2047;
const max_4k = 4095;
const max_8k = 8191;
const max_12k = 12287;
const max_16k = 16383;
const max_32k = 32767;
const max_64k = 65535;
const max_128k = 128 * 1000;
const max_200k = 200 * 1000;
const max_256k = 256 * 1000;
const max_1mil = 1000 * 1000;
const max_2mil = 2000 * 1000;
const scale_max = 8191;
const claude_max = 9000; // We have a proper tokenizer, so theoretically could be larger (up to 9k)
const claude_100k_max = 99000;
const unlocked_max = max_2mil;
const oai_max_temp = 2.0;
const claude_max_temp = 1.0;
const openrouter_website_model = 'OR_Website';
const openai_max_stop_strings = 4;

const textCompletionModels = [
    'gpt-3.5-turbo-instruct',
    'gpt-3.5-turbo-instruct-0914',
    'text-davinci-003',
    'text-davinci-002',
    'text-davinci-001',
    'text-curie-001',
    'text-babbage-001',
    'text-ada-001',
    'code-davinci-002',
    'code-davinci-001',
    'code-cushman-002',
    'code-cushman-001',
    'text-davinci-edit-001',
    'code-davinci-edit-001',
    'text-embedding-ada-002',
    'text-similarity-davinci-001',
    'text-similarity-curie-001',
    'text-similarity-babbage-001',
    'text-similarity-ada-001',
    'text-search-davinci-doc-001',
    'text-search-curie-doc-001',
    'text-search-babbage-doc-001',
    'text-search-ada-doc-001',
    'code-search-babbage-code-001',
    'code-search-ada-code-001',
];

let biasCache = undefined;
export let model_list = [];

export const chat_completion_sources = {
    OPENAI: 'openai',
    WINDOWAI: 'windowai',
    CLAUDE: 'claude',
    SCALE: 'scale',
    OPENROUTER: 'openrouter',
    AI21: 'ai21',
    MAKERSUITE: 'makersuite',
    MISTRALAI: 'mistralai',
    CUSTOM: 'custom',
    COHERE: 'cohere',
    PERPLEXITY: 'perplexity',
    GROQ: 'groq',
    ZEROONEAI: '01ai',
    BLOCKENTROPY: 'blockentropy',
    NANOGPT: 'nanogpt',
    DEEPSEEK: 'deepseek',
};

const character_names_behavior = {
    NONE: -1,
    DEFAULT: 0,
    COMPLETION: 1,
    CONTENT: 2,
};

const continue_postfix_types = {
    NONE: '',
    SPACE: ' ',
    NEWLINE: '\n',
    DOUBLE_NEWLINE: '\n\n',
};

const custom_prompt_post_processing_types = {
    NONE: '',
    /** @deprecated Use MERGE instead. */
    CLAUDE: 'claude',
    MERGE: 'merge',
    SEMI: 'semi',
    STRICT: 'strict',
};

const openrouter_middleout_types = {
    AUTO: 'auto',
    ON: 'on',
    OFF: 'off',
};

const sensitiveFields = [
    'reverse_proxy',
    'proxy_password',
    'custom_url',
    'custom_include_body',
    'custom_exclude_body',
    'custom_include_headers',
];

/**
 * preset_name -> [selector, setting_name, is_checkbox]
 * @type {Record<string, [string, string, boolean]>}
 */
export const settingsToUpdate = {
    chat_completion_source: ['#chat_completion_source', 'chat_completion_source', false],
    temperature: ['#temp_openai', 'temp_openai', false],
    frequency_penalty: ['#freq_pen_openai', 'freq_pen_openai', false],
    presence_penalty: ['#pres_pen_openai', 'pres_pen_openai', false],
    top_p: ['#top_p_openai', 'top_p_openai', false],
    top_k: ['#top_k_openai', 'top_k_openai', false],
    top_a: ['#top_a_openai', 'top_a_openai', false],
    min_p: ['#min_p_openai', 'min_p_openai', false],
    repetition_penalty: ['#repetition_penalty_openai', 'repetition_penalty_openai', false],
    max_context_unlocked: ['#oai_max_context_unlocked', 'max_context_unlocked', true],
    openai_model: ['#model_openai_select', 'openai_model', false],
    claude_model: ['#model_claude_select', 'claude_model', false],
    windowai_model: ['#model_windowai_select', 'windowai_model', false],
    openrouter_model: ['#model_openrouter_select', 'openrouter_model', false],
    openrouter_use_fallback: ['#openrouter_use_fallback', 'openrouter_use_fallback', true],
    openrouter_group_models: ['#openrouter_group_models', 'openrouter_group_models', false],
    openrouter_sort_models: ['#openrouter_sort_models', 'openrouter_sort_models', false],
    openrouter_providers: ['#openrouter_providers_chat', 'openrouter_providers', false],
    openrouter_allow_fallbacks: ['#openrouter_allow_fallbacks', 'openrouter_allow_fallbacks', true],
    openrouter_middleout: ['#openrouter_middleout', 'openrouter_middleout', false],
    ai21_model: ['#model_ai21_select', 'ai21_model', false],
    mistralai_model: ['#model_mistralai_select', 'mistralai_model', false],
    cohere_model: ['#model_cohere_select', 'cohere_model', false],
    perplexity_model: ['#model_perplexity_select', 'perplexity_model', false],
    groq_model: ['#model_groq_select', 'groq_model', false],
    nanogpt_model: ['#model_nanogpt_select', 'nanogpt_model', false],
    deepseek_model: ['#model_deepseek_select', 'deepseek_model', false],
    zerooneai_model: ['#model_01ai_select', 'zerooneai_model', false],
    blockentropy_model: ['#model_blockentropy_select', 'blockentropy_model', false],
    custom_model: ['#custom_model_id', 'custom_model', false],
    custom_url: ['#custom_api_url_text', 'custom_url', false],
    custom_include_body: ['#custom_include_body', 'custom_include_body', false],
    custom_exclude_body: ['#custom_exclude_body', 'custom_exclude_body', false],
    custom_include_headers: ['#custom_include_headers', 'custom_include_headers', false],
    custom_prompt_post_processing: ['#custom_prompt_post_processing', 'custom_prompt_post_processing', false],
    google_model: ['#model_google_select', 'google_model', false],
    openai_max_context: ['#openai_max_context', 'openai_max_context', false],
    openai_max_tokens: ['#openai_max_tokens', 'openai_max_tokens', false],
    wrap_in_quotes: ['#wrap_in_quotes', 'wrap_in_quotes', true],
    names_behavior: ['#names_behavior', 'names_behavior', false],
    send_if_empty: ['#send_if_empty_textarea', 'send_if_empty', false],
    impersonation_prompt: ['#impersonation_prompt_textarea', 'impersonation_prompt', false],
    new_chat_prompt: ['#newchat_prompt_textarea', 'new_chat_prompt', false],
    new_group_chat_prompt: ['#newgroupchat_prompt_textarea', 'new_group_chat_prompt', false],
    new_example_chat_prompt: ['#newexamplechat_prompt_textarea', 'new_example_chat_prompt', false],
    continue_nudge_prompt: ['#continue_nudge_prompt_textarea', 'continue_nudge_prompt', false],
    bias_preset_selected: ['#openai_logit_bias_preset', 'bias_preset_selected', false],
    reverse_proxy: ['#openai_reverse_proxy', 'reverse_proxy', false],
    wi_format: ['#wi_format_textarea', 'wi_format', false],
    scenario_format: ['#scenario_format_textarea', 'scenario_format', false],
    personality_format: ['#personality_format_textarea', 'personality_format', false],
    group_nudge_prompt: ['#group_nudge_prompt_textarea', 'group_nudge_prompt', false],
    stream_openai: ['#stream_toggle', 'stream_openai', true],
    prompts: ['', 'prompts', false],
    prompt_order: ['', 'prompt_order', false],
    api_url_scale: ['#api_url_scale', 'api_url_scale', false],
    show_external_models: ['#openai_show_external_models', 'show_external_models', true],
    proxy_password: ['#openai_proxy_password', 'proxy_password', false],
    assistant_prefill: ['#claude_assistant_prefill', 'assistant_prefill', false],
    assistant_impersonation: ['#claude_assistant_impersonation', 'assistant_impersonation', false],
    claude_use_sysprompt: ['#claude_use_sysprompt', 'claude_use_sysprompt', true],
    use_makersuite_sysprompt: ['#use_makersuite_sysprompt', 'use_makersuite_sysprompt', true],
    use_alt_scale: ['#use_alt_scale', 'use_alt_scale', true],
    squash_system_messages: ['#squash_system_messages', 'squash_system_messages', true],
    image_inlining: ['#openai_image_inlining', 'image_inlining', true],
    inline_image_quality: ['#openai_inline_image_quality', 'inline_image_quality', false],
    continue_prefill: ['#continue_prefill', 'continue_prefill', true],
    continue_postfix: ['#continue_postfix', 'continue_postfix', false],
    function_calling: ['#openai_function_calling', 'function_calling', true],
    show_thoughts: ['#openai_show_thoughts', 'show_thoughts', true],
    reasoning_effort: ['#openai_reasoning_effort', 'reasoning_effort', false],
    enable_web_search: ['#openai_enable_web_search', 'enable_web_search', true],
    seed: ['#seed_openai', 'seed', false],
    n: ['#n_openai', 'n', false],
    bypass_status_check: ['#openai_bypass_status_check', 'bypass_status_check', true],
};

const default_settings = {
    preset_settings_openai: 'Default',
    temp_openai: 1.0,
    freq_pen_openai: 0,
    pres_pen_openai: 0,
    top_p_openai: 1.0,
    top_k_openai: 0,
    min_p_openai: 0,
    top_a_openai: 0,
    repetition_penalty_openai: 1,
    stream_openai: false,
    openai_max_context: max_4k,
    openai_max_tokens: 300,
    wrap_in_quotes: false,
    ...chatCompletionDefaultPrompts,
    ...promptManagerDefaultPromptOrders,
    send_if_empty: '',
    impersonation_prompt: default_impersonation_prompt,
    new_chat_prompt: default_new_chat_prompt,
    new_group_chat_prompt: default_new_group_chat_prompt,
    new_example_chat_prompt: default_new_example_chat_prompt,
    continue_nudge_prompt: default_continue_nudge_prompt,
    bias_preset_selected: default_bias,
    bias_presets: default_bias_presets,
    wi_format: default_wi_format,
    group_nudge_prompt: default_group_nudge_prompt,
    scenario_format: default_scenario_format,
    personality_format: default_personality_format,
    openai_model: 'gpt-4-turbo',
    claude_model: 'claude-3-5-sonnet-20240620',
    google_model: 'gemini-1.5-pro',
    ai21_model: 'jamba-1.6-large',
    mistralai_model: 'mistral-large-latest',
    cohere_model: 'command-r-plus',
    perplexity_model: 'sonar-pro',
    groq_model: 'llama-3.3-70b-versatile',
    nanogpt_model: 'gpt-4o-mini',
    zerooneai_model: 'yi-large',
    blockentropy_model: 'be-70b-base-llama3.1',
    deepseek_model: 'deepseek-chat',
    custom_model: '',
    custom_url: '',
    custom_include_body: '',
    custom_exclude_body: '',
    custom_include_headers: '',
    windowai_model: '',
    openrouter_model: openrouter_website_model,
    openrouter_use_fallback: false,
    openrouter_group_models: false,
    openrouter_sort_models: 'alphabetically',
    openrouter_providers: [],
    openrouter_allow_fallbacks: true,
    openrouter_middleout: openrouter_middleout_types.ON,
    reverse_proxy: '',
    chat_completion_source: chat_completion_sources.OPENAI,
    max_context_unlocked: false,
    api_url_scale: '',
    show_external_models: false,
    proxy_password: '',
    assistant_prefill: '',
    assistant_impersonation: '',
    claude_use_sysprompt: false,
    use_makersuite_sysprompt: true,
    use_alt_scale: false,
    squash_system_messages: false,
    image_inlining: false,
    inline_image_quality: 'low',
    bypass_status_check: false,
    continue_prefill: false,
    function_calling: false,
    names_behavior: character_names_behavior.DEFAULT,
    continue_postfix: continue_postfix_types.SPACE,
    custom_prompt_post_processing: custom_prompt_post_processing_types.NONE,
    show_thoughts: true,
    reasoning_effort: 'medium',
    enable_web_search: false,
    seed: -1,
    n: 1,
};

const oai_settings = {
    preset_settings_openai: 'Default',
    temp_openai: 1.0,
    freq_pen_openai: 0,
    pres_pen_openai: 0,
    top_p_openai: 1.0,
    top_k_openai: 0,
    min_p_openai: 0,
    top_a_openai: 0,
    repetition_penalty_openai: 1,
    stream_openai: false,
    openai_max_context: max_4k,
    openai_max_tokens: 300,
    wrap_in_quotes: false,
    ...chatCompletionDefaultPrompts,
    ...promptManagerDefaultPromptOrders,
    send_if_empty: '',
    impersonation_prompt: default_impersonation_prompt,
    new_chat_prompt: default_new_chat_prompt,
    new_group_chat_prompt: default_new_group_chat_prompt,
    new_example_chat_prompt: default_new_example_chat_prompt,
    continue_nudge_prompt: default_continue_nudge_prompt,
    bias_preset_selected: default_bias,
    bias_presets: default_bias_presets,
    wi_format: default_wi_format,
    group_nudge_prompt: default_group_nudge_prompt,
    scenario_format: default_scenario_format,
    personality_format: default_personality_format,
    openai_model: 'gpt-4-turbo',
    claude_model: 'claude-3-5-sonnet-20240620',
    google_model: 'gemini-1.5-pro',
    ai21_model: 'jamba-1.6-large',
    mistralai_model: 'mistral-large-latest',
    cohere_model: 'command-r-plus',
    perplexity_model: 'sonar-pro',
    groq_model: 'llama-3.1-70b-versatile',
    nanogpt_model: 'gpt-4o-mini',
    zerooneai_model: 'yi-large',
    blockentropy_model: 'be-70b-base-llama3.1',
    deepseek_model: 'deepseek-chat',
    custom_model: '',
    custom_url: '',
    custom_include_body: '',
    custom_exclude_body: '',
    custom_include_headers: '',
    windowai_model: '',
    openrouter_model: openrouter_website_model,
    openrouter_use_fallback: false,
    openrouter_group_models: false,
    openrouter_sort_models: 'alphabetically',
    openrouter_providers: [],
    openrouter_allow_fallbacks: true,
    openrouter_middleout: openrouter_middleout_types.ON,
    reverse_proxy: '',
    chat_completion_source: chat_completion_sources.OPENAI,
    max_context_unlocked: false,
    api_url_scale: '',
    show_external_models: false,
    proxy_password: '',
    assistant_prefill: '',
    assistant_impersonation: '',
    claude_use_sysprompt: false,
    use_makersuite_sysprompt: true,
    use_alt_scale: false,
    squash_system_messages: false,
    image_inlining: false,
    inline_image_quality: 'low',
    bypass_status_check: false,
    continue_prefill: false,
    function_calling: false,
    names_behavior: character_names_behavior.DEFAULT,
    continue_postfix: continue_postfix_types.SPACE,
    custom_prompt_post_processing: custom_prompt_post_processing_types.NONE,
    show_thoughts: true,
    reasoning_effort: 'medium',
    enable_web_search: false,
    seed: -1,
    n: 1,
};

export let proxies = [
    {
        name: 'None',
        url: '',
        password: '',
    },
];
export let selected_proxy = proxies[0];

export let openai_setting_names;
export let openai_settings;

/** @type {import('./PromptManager.js').PromptManager} */
export let promptManager = null;

async function validateReverseProxy() {
    if (!oai_settings.reverse_proxy) {
        return;
    }

    try {
        new URL(oai_settings.reverse_proxy);
    }
    catch (err) {
        toastr.error(t`Entered reverse proxy address is not a valid URL`);
        setOnlineStatus('no_connection');
        resultCheckStatus();
        throw err;
    }
    const rememberKey = `Proxy_SkipConfirm_${getStringHash(oai_settings.reverse_proxy)}`;
    const skipConfirm = accountStorage.getItem(rememberKey) === 'true';

    const confirmation = skipConfirm || await Popup.show.confirm(t`Connecting To Proxy`, await renderTemplateAsync('proxyConnectionWarning', { proxyURL: DOMPurify.sanitize(oai_settings.reverse_proxy) }));

    if (!confirmation) {
        toastr.error(t`Update or remove your reverse proxy settings.`);
        setOnlineStatus('no_connection');
        resultCheckStatus();
        throw new Error('Proxy connection denied.');
    }

    accountStorage.setItem(rememberKey, String(true));
}

/**
 * Formats chat messages into chat completion messages.
 * @param {object[]} chat - Array containing all messages.
 * @returns {object[]} - Array containing all messages formatted for chat completion.
 */
function setOpenAIMessages(chat) {
    let j = 0;
    // clean openai msgs
    const messages = [];
    for (let i = chat.length - 1; i >= 0; i--) {
        let role = chat[j]['is_user'] ? 'user' : 'assistant';
        let content = chat[j]['mes'];

        // 100% legal way to send a message as system
        if (chat[j].extra?.type === system_message_types.NARRATOR) {
            role = 'system';
        }

        // for groups or sendas command - prepend a character's name
        switch (oai_settings.names_behavior) {
            case character_names_behavior.NONE:
                break;
            case character_names_behavior.DEFAULT:
                if ((selected_group && chat[j].name !== name1) || (chat[j].force_avatar && chat[j].name !== name1 && chat[j].extra?.type !== system_message_types.NARRATOR)) {
                    content = `${chat[j].name}: ${content}`;
                }
                break;
            case character_names_behavior.CONTENT:
                if (chat[j].extra?.type !== system_message_types.NARRATOR) {
                    content = `${chat[j].name}: ${content}`;
                }
                break;
            case character_names_behavior.COMPLETION:
                break;
            default:
                break;
        }

        // remove caret return (waste of tokens)
        content = content.replace(/\r/gm, '');

        // Apply the "wrap in quotes" option
        if (role == 'user' && oai_settings.wrap_in_quotes) content = `"${content}"`;
        const name = chat[j]['name'];
        const image = chat[j]?.extra?.image;
        const invocations = chat[j]?.extra?.tool_invocations;
        messages[i] = { 'role': role, 'content': content, name: name, 'image': image, 'invocations': invocations };
        j++;
    }

    return messages;
}

/**
 * Formats chat examples into chat completion messages.
 * @param {string[]} mesExamplesArray - Array containing all examples.
 * @returns {object[]} - Array containing all examples formatted for chat completion.
 */
function setOpenAIMessageExamples(mesExamplesArray) {
    // get a nice array of all blocks of all example messages = array of arrays (important!)
    const examples = [];
    for (let item of mesExamplesArray) {
        // remove <START> {Example Dialogue:} and replace \r\n with just \n
        let replaced = item.replace(/<START>/i, '{Example Dialogue:}').replace(/\r/gm, '');
        let parsed = parseExampleIntoIndividual(replaced, true);
        // add to the example message blocks array
        examples.push(parsed);
    }
    return examples;
}

/**
 * One-time setup for prompt manager module.
 *
 * @param openAiSettings
 * @returns {PromptManager|null}
 */
function setupChatCompletionPromptManager(openAiSettings) {
    // Do not set up prompt manager more than once
    if (promptManager) {
        promptManager.render(false);
        return promptManager;
    }

    promptManager = new PromptManager();

    const configuration = {
        prefix: 'completion_',
        containerIdentifier: 'completion_prompt_manager',
        listIdentifier: 'completion_prompt_manager_list',
        toggleDisabled: [],
        sortableDelay: getSortableDelay(),
        defaultPrompts: {
            main: default_main_prompt,
            nsfw: default_nsfw_prompt,
            jailbreak: default_jailbreak_prompt,
            enhanceDefinitions: default_enhance_definitions_prompt,
        },
        promptOrder: {
            strategy: 'global',
            dummyId: 100001,
        },
    };

    promptManager.saveServiceSettings = () => {
        saveSettingsDebounced();
        return new Promise((resolve) => eventSource.once(event_types.SETTINGS_UPDATED, resolve));
    };

    promptManager.tryGenerate = () => {
        if (characters[this_chid]) {
            return Generate('normal', {}, true);
        } else {
            return Promise.resolve();
        }
    };

    promptManager.tokenHandler = tokenHandler;

    promptManager.init(configuration, openAiSettings);
    promptManager.render(false);

    return promptManager;
}

/**
 * Parses the example messages into individual messages.
 * @param {string} messageExampleString - The string containing the example messages
 * @param {boolean} appendNamesForGroup - Whether to append the character name for group chats
 * @returns {Message[]} Array of message objects
 */
export function parseExampleIntoIndividual(messageExampleString, appendNamesForGroup = true) {
    const groupBotNames = getGroupNames().map(name => `${name}:`);

    let result = []; // array of msgs
    let tmp = messageExampleString.split('\n');
    let cur_msg_lines = [];
    let in_user = false;
    let in_bot = false;
    let botName = name2;

    // DRY my cock and balls :)
    function add_msg(name, role, system_name) {
        // join different newlines (we split them by \n and join by \n)
        // remove char name
        // strip to remove extra spaces
        let parsed_msg = cur_msg_lines.join('\n').replace(name + ':', '').trim();

        if (appendNamesForGroup && selected_group && ['example_user', 'example_assistant'].includes(system_name)) {
            parsed_msg = `${name}: ${parsed_msg}`;
        }

        result.push({ 'role': role, 'content': parsed_msg, 'name': system_name });
        cur_msg_lines = [];
    }
    // skip first line as it'll always be "This is how {bot name} should talk"
    for (let i = 1; i < tmp.length; i++) {
        let cur_str = tmp[i];
        // if it's the user message, switch into user mode and out of bot mode
        // yes, repeated code, but I don't care
        if (cur_str.startsWith(name1 + ':')) {
            in_user = true;
            // we were in the bot mode previously, add the message
            if (in_bot) {
                add_msg(botName, 'system', 'example_assistant');
            }
            in_bot = false;
        } else if (cur_str.startsWith(name2 + ':') || groupBotNames.some(n => cur_str.startsWith(n))) {
            if (!cur_str.startsWith(name2 + ':') && groupBotNames.length) {
                botName = cur_str.split(':')[0];
            }

            in_bot = true;
            // we were in the user mode previously, add the message
            if (in_user) {
                add_msg(name1, 'system', 'example_user');
            }
            in_user = false;
        }
        // push the current line into the current message array only after checking for presence of user/bot
        cur_msg_lines.push(cur_str);
    }
    // Special case for last message in a block because we don't have a new message to trigger the switch
    if (in_user) {
        add_msg(name1, 'system', 'example_user');
    } else if (in_bot) {
        add_msg(botName, 'system', 'example_assistant');
    }
    return result;
}

function formatWorldInfo(value) {
    if (!value) {
        return '';
    }

    if (!oai_settings.wi_format.trim()) {
        return value;
    }

    return stringFormat(oai_settings.wi_format, value);
}

/**
 * This function populates the injections in the conversation.
 *
 * @param {Prompt[]} prompts - Array containing injection prompts.
 * @param {Object[]} messages - Array containing all messages.
 * @returns {Promise<Object[]>} - Array containing all messages with injections.
 */
async function populationInjectionPrompts(prompts, messages) {
    let totalInsertedMessages = 0;

    const roleTypes = {
        'system': extension_prompt_roles.SYSTEM,
        'user': extension_prompt_roles.USER,
        'assistant': extension_prompt_roles.ASSISTANT,
    };

    for (let i = 0; i <= MAX_INJECTION_DEPTH; i++) {
        // Get prompts for current depth
        const depthPrompts = prompts.filter(prompt => prompt.injection_depth === i && prompt.content);

        // Order of priority (most important go lower)
        const roles = ['system', 'user', 'assistant'];
        const roleMessages = [];
        const separator = '\n';
        const wrap = false;

        for (const role of roles) {
            // Get prompts for current role
            const rolePrompts = depthPrompts.filter(prompt => prompt.role === role).map(x => x.content).join(separator);
            // Get extension prompt
            const extensionPrompt = await getExtensionPrompt(extension_prompt_types.IN_CHAT, i, separator, roleTypes[role], wrap);

            const jointPrompt = [rolePrompts, extensionPrompt].filter(x => x).map(x => x.trim()).join(separator);

            if (jointPrompt && jointPrompt.length) {
                roleMessages.push({ 'role': role, 'content': jointPrompt, injected: true });
            }
        }

        if (roleMessages.length) {
            const injectIdx = i + totalInsertedMessages;
            messages.splice(injectIdx, 0, ...roleMessages);
            totalInsertedMessages += roleMessages.length;
        }
    }

    messages = messages.reverse();
    return messages;
}

/**
 * Populates the chat history of the conversation.
 * @param {object[]} messages - Array containing all messages.
 * @param {import('./PromptManager').PromptCollection} prompts - Map object containing all prompts where the key is the prompt identifier and the value is the prompt object.
 * @param {ChatCompletion} chatCompletion - An instance of ChatCompletion class that will be populated with the prompts.
 * @param type
 * @param cyclePrompt
 */
async function populateChatHistory(messages, prompts, chatCompletion, type = null, cyclePrompt = null) {
    if (!prompts.has('chatHistory')) {
        return;
    }

    chatCompletion.add(new MessageCollection('chatHistory'), prompts.index('chatHistory'));

    // Reserve budget for new chat message
    const newChat = selected_group ? oai_settings.new_group_chat_prompt : oai_settings.new_chat_prompt;
    const newChatMessage = await Message.createAsync('system', substituteParams(newChat), 'newMainChat');
    chatCompletion.reserveBudget(newChatMessage);

    // Reserve budget for group nudge
    let groupNudgeMessage = null;
    const noGroupNudgeTypes = ['impersonate'];
    if (selected_group && prompts.has('groupNudge') && !noGroupNudgeTypes.includes(type)) {
        groupNudgeMessage = await Message.fromPromptAsync(prompts.get('groupNudge'));
        chatCompletion.reserveBudget(groupNudgeMessage);
    }

    // Reserve budget for continue nudge
    let continueMessage = null;
    if (type === 'continue' && cyclePrompt && !oai_settings.continue_prefill) {
        const promptObject = {
            identifier: 'continueNudge',
            role: 'system',
            content: substituteParamsExtended(oai_settings.continue_nudge_prompt, { lastChatMessage: String(cyclePrompt).trim() }),
            system_prompt: true,
        };
        const continuePrompt = new Prompt(promptObject);
        const preparedPrompt = promptManager.preparePrompt(continuePrompt);
        continueMessage = await Message.fromPromptAsync(preparedPrompt);
        chatCompletion.reserveBudget(continueMessage);
    }

    const lastChatPrompt = messages[messages.length - 1];
    const message = await Message.createAsync('user', oai_settings.send_if_empty, 'emptyUserMessageReplacement');
    if (lastChatPrompt && lastChatPrompt.role === 'assistant' && oai_settings.send_if_empty && chatCompletion.canAfford(message)) {
        chatCompletion.insert(message, 'chatHistory');
    }

    const imageInlining = isImageInliningSupported();
    const canUseTools = ToolManager.isToolCallingSupported();

    // Insert chat messages as long as there is budget available
    const chatPool = [...messages].reverse();
    const firstNonInjected = chatPool.find(x => !x.injected);
    for (let index = 0; index < chatPool.length; index++) {
        const chatPrompt = chatPool[index];

        // We do not want to mutate the prompt
        const prompt = new Prompt(chatPrompt);
        prompt.identifier = `chatHistory-${messages.length - index}`;
        const chatMessage = await Message.fromPromptAsync(promptManager.preparePrompt(prompt));

        if (promptManager.serviceSettings.names_behavior === character_names_behavior.COMPLETION && prompt.name) {
            const messageName = promptManager.isValidName(prompt.name) ? prompt.name : promptManager.sanitizeName(prompt.name);
            await chatMessage.setName(messageName);
        }

        if (imageInlining && chatPrompt.image) {
            await chatMessage.addImage(chatPrompt.image);
        }

        if (canUseTools && Array.isArray(chatPrompt.invocations)) {
            /** @type {import('./tool-calling.js').ToolInvocation[]} */
            const invocations = chatPrompt.invocations;
            const toolCallMessage = await Message.createAsync(chatMessage.role, undefined, 'toolCall-' + chatMessage.identifier);
            const toolResultMessages = await Promise.all(invocations.slice().reverse().map((invocation) => Message.createAsync('tool', invocation.result || '[No content]', invocation.id)));
            await toolCallMessage.setToolCalls(invocations);
            if (chatCompletion.canAffordAll([toolCallMessage, ...toolResultMessages])) {
                for (const resultMessage of toolResultMessages) {
                    chatCompletion.insertAtStart(resultMessage, 'chatHistory');
                }
                chatCompletion.insertAtStart(toolCallMessage, 'chatHistory');
            } else {
                break;
            }

            continue;
        }

        if (chatCompletion.canAfford(chatMessage)) {
            if (type === 'continue' && oai_settings.continue_prefill && chatPrompt === firstNonInjected) {
                // in case we are using continue_prefill and the latest message is an assistant message, we want to prepend the users assistant prefill on the message
                if (chatPrompt.role === 'assistant') {
                    const supportsAssistantPrefill = oai_settings.chat_completion_source === chat_completion_sources.CLAUDE;
                    const assistantPrefill = supportsAssistantPrefill ? substituteParams(oai_settings.assistant_prefill) : '';
                    const messageContent = [assistantPrefill, chatMessage.content].filter(x => x).join('\n\n');
                    const continueMessage = await Message.createAsync(chatMessage.role, messageContent, chatMessage.identifier);
                    const collection = new MessageCollection('continuePrefill', continueMessage);
                    chatCompletion.add(collection, -1);
                    continue;
                }
                const collection = new MessageCollection('continuePrefill', chatMessage);
                chatCompletion.add(collection, -1);
                continue;
            }

            chatCompletion.insertAtStart(chatMessage, 'chatHistory');
        } else {
            break;
        }
    }

    // Insert and free new chat
    chatCompletion.freeBudget(newChatMessage);
    chatCompletion.insertAtStart(newChatMessage, 'chatHistory');

    // Reserve budget for group nudge
    if (selected_group && groupNudgeMessage) {
        chatCompletion.freeBudget(groupNudgeMessage);
        chatCompletion.insertAtEnd(groupNudgeMessage, 'chatHistory');
    }

    // Insert and free continue nudge
    if (type === 'continue' && continueMessage) {
        chatCompletion.freeBudget(continueMessage);
        chatCompletion.insertAtEnd(continueMessage, 'chatHistory');
    }
}

/**
 * This function populates the dialogue examples in the conversation.
 *
 * @param {import('./PromptManager').PromptCollection} prompts - Map object containing all prompts where the key is the prompt identifier and the value is the prompt object.
 * @param {ChatCompletion} chatCompletion - An instance of ChatCompletion class that will be populated with the prompts.
 * @param {Object[]} messageExamples - Array containing all message examples.
 */
async function populateDialogueExamples(prompts, chatCompletion, messageExamples) {
    if (!prompts.has('dialogueExamples')) {
        return;
    }

    chatCompletion.add(new MessageCollection('dialogueExamples'), prompts.index('dialogueExamples'));
    if (Array.isArray(messageExamples) && messageExamples.length) {
        const newExampleChat = await Message.createAsync('system', substituteParams(oai_settings.new_example_chat_prompt), 'newChat');
        for (const dialogue of [...messageExamples]) {
            const dialogueIndex = messageExamples.indexOf(dialogue);
            const chatMessages = [];

            for (let promptIndex = 0; promptIndex < dialogue.length; promptIndex++) {
                const prompt = dialogue[promptIndex];
                const role = 'system';
                const content = prompt.content || '';
                const identifier = `dialogueExamples ${dialogueIndex}-${promptIndex}`;

                const chatMessage = await Message.createAsync(role, content, identifier);
                await chatMessage.setName(prompt.name);
                chatMessages.push(chatMessage);
            }

            if (!chatCompletion.canAffordAll([newExampleChat, ...chatMessages])) {
                break;
            }

            chatCompletion.insert(newExampleChat, 'dialogueExamples');
            for (const chatMessage of chatMessages) {
                chatCompletion.insert(chatMessage, 'dialogueExamples');
            }
        }
    }
}

/**
 * @param {number} position - Prompt position in the extensions object.
 * @returns {string|false} - The prompt position for prompt collection.
 */
function getPromptPosition(position) {
    if (position == extension_prompt_types.BEFORE_PROMPT) {
        return 'start';
    }

    if (position == extension_prompt_types.IN_PROMPT) {
        return 'end';
    }

    return false;
}

/**
 * Gets a Chat Completion role based on the prompt role.
 * @param {number} role Role of the prompt.
 * @returns {string} Mapped role.
 */
function getPromptRole(role) {
    switch (role) {
        case extension_prompt_roles.SYSTEM:
            return 'system';
        case extension_prompt_roles.USER:
            return 'user';
        case extension_prompt_roles.ASSISTANT:
            return 'assistant';
        default:
            return 'system';
    }
}

/**
 * Populate a chat conversation by adding prompts to the conversation and managing system and user prompts.
 *
 * @param {import('./PromptManager.js').PromptCollection} prompts - PromptCollection containing all prompts where the key is the prompt identifier and the value is the prompt object.
 * @param {ChatCompletion} chatCompletion - An instance of ChatCompletion class that will be populated with the prompts.
 * @param {Object} options - An object with optional settings.
 * @param {string} options.bias - A bias to be added in the conversation.
 * @param {string} options.quietPrompt - Instruction prompt for extras
 * @param {string} options.quietImage - Image prompt for extras
 * @param {string} options.type - The type of the chat, can be 'impersonate'.
 * @param {string} options.cyclePrompt - The last prompt in the conversation.
 * @param {object[]} options.messages - Array containing all messages.
 * @param {object[]} options.messageExamples - Array containing all message examples.
 * @returns {Promise<void>}
 */
async function populateChatCompletion(prompts, chatCompletion, { bias, quietPrompt, quietImage, type, cyclePrompt, messages, messageExamples }) {
    // Helper function for preparing a prompt, that already exists within the prompt collection, for completion
    const addToChatCompletion = async (source, target = null) => {
        // We need the prompts array to determine a position for the source.
        if (false === prompts.has(source)) return;

        if (promptManager.isPromptDisabledForActiveCharacter(source) && source !== 'main') {
            promptManager.log(`Skipping prompt ${source} because it is disabled`);
            return;
        }

        const prompt = prompts.get(source);

        if (prompt.injection_position === INJECTION_POSITION.ABSOLUTE) {
            promptManager.log(`Skipping prompt ${source} because it is an absolute prompt`);
            return;
        }

        const index = target ? prompts.index(target) : prompts.index(source);
        const collection = new MessageCollection(source);
        const message = await Message.fromPromptAsync(prompt);
        collection.add(message);
        chatCompletion.add(collection, index);
    };

    chatCompletion.reserveBudget(3); // every reply is primed with <|start|>assistant<|message|>
    // Character and world information
    await addToChatCompletion('worldInfoBefore');
    await addToChatCompletion('main');
    await addToChatCompletion('worldInfoAfter');
    await addToChatCompletion('charDescription');
    await addToChatCompletion('charPersonality');
    await addToChatCompletion('scenario');
    await addToChatCompletion('personaDescription');

    // Collection of control prompts that will always be positioned last
    chatCompletion.setOverriddenPrompts(prompts.overriddenPrompts);
    const controlPrompts = new MessageCollection('controlPrompts');

    const impersonateMessage = await Message.fromPromptAsync(prompts.get('impersonate')) ?? null;
    if (type === 'impersonate') controlPrompts.add(impersonateMessage);

    // Add quiet prompt to control prompts
    // This should always be last, even in control prompts. Add all further control prompts BEFORE this prompt
    const quietPromptMessage = await Message.fromPromptAsync(prompts.get('quietPrompt')) ?? null;
    if (quietPromptMessage && quietPromptMessage.content) {
        if (isImageInliningSupported() && quietImage) {
            await quietPromptMessage.addImage(quietImage);
        }

        controlPrompts.add(quietPromptMessage);
    }

    chatCompletion.reserveBudget(controlPrompts);

    // Add ordered system and user prompts
    const systemPrompts = ['nsfw', 'jailbreak'];
    const userRelativePrompts = prompts.collection
        .filter((prompt) => false === prompt.system_prompt && prompt.injection_position !== INJECTION_POSITION.ABSOLUTE)
        .reduce((acc, prompt) => {
            acc.push(prompt.identifier);
            return acc;
        }, []);
    const absolutePrompts = prompts.collection
        .filter((prompt) => prompt.injection_position === INJECTION_POSITION.ABSOLUTE)
        .reduce((acc, prompt) => {
            acc.push(prompt);
            return acc;
        }, []);

    for (const identifier of [...systemPrompts, ...userRelativePrompts]) {
        await addToChatCompletion(identifier);
    }

    // Add enhance definition instruction
    if (prompts.has('enhanceDefinitions')) await addToChatCompletion('enhanceDefinitions');

    // Bias
    if (bias && bias.trim().length) await addToChatCompletion('bias');

    // Tavern Extras - Summary
    if (prompts.has('summary')) {
        const summary = prompts.get('summary');

        if (summary.position) {
            const message = await Message.fromPromptAsync(summary);
            chatCompletion.insert(message, 'main', summary.position);
        }
    }

    // Authors Note
    if (prompts.has('authorsNote')) {
        const authorsNote = prompts.get('authorsNote');

        if (authorsNote.position) {
            const message = await Message.fromPromptAsync(authorsNote);
            chatCompletion.insert(message, 'main', authorsNote.position);
        }
    }

    // Vectors Memory
    if (prompts.has('vectorsMemory')) {
        const vectorsMemory = prompts.get('vectorsMemory');

        if (vectorsMemory.position) {
            const message = await Message.fromPromptAsync(vectorsMemory);
            chatCompletion.insert(message, 'main', vectorsMemory.position);
        }
    }

    // Vectors Data Bank
    if (prompts.has('vectorsDataBank')) {
        const vectorsDataBank = prompts.get('vectorsDataBank');

        if (vectorsDataBank.position) {
            const message = await Message.fromPromptAsync(vectorsDataBank);
            chatCompletion.insert(message, 'main', vectorsDataBank.position);
        }
    }

    // Smart Context (ChromaDB)
    if (prompts.has('smartContext')) {
        const smartContext = prompts.get('smartContext');

        if (smartContext.position) {
            const message = await Message.fromPromptAsync(smartContext);
            chatCompletion.insert(message, 'main', smartContext.position);
        }
    }

    // Other relative extension prompts
    for (const prompt of prompts.collection.filter(p => p.extension && p.position)) {
        const message = await Message.fromPromptAsync(prompt);
        chatCompletion.insert(message, 'main', prompt.position);
    }

    // Pre-allocation of tokens for tool data
    if (ToolManager.canPerformToolCalls(type)) {
        const toolData = {};
        await ToolManager.registerFunctionToolsOpenAI(toolData);
        const toolMessage = [{ role: 'user', content: JSON.stringify(toolData) }];
        const toolTokens = await tokenHandler.countAsync(toolMessage);
        chatCompletion.reserveBudget(toolTokens);
    }

    // Add in-chat injections
    messages = await populationInjectionPrompts(absolutePrompts, messages);

    // Decide whether dialogue examples should always be added
    if (power_user.pin_examples) {
        await populateDialogueExamples(prompts, chatCompletion, messageExamples);
        await populateChatHistory(messages, prompts, chatCompletion, type, cyclePrompt);
    } else {
        await populateChatHistory(messages, prompts, chatCompletion, type, cyclePrompt);
        await populateDialogueExamples(prompts, chatCompletion, messageExamples);
    }

    chatCompletion.freeBudget(controlPrompts);
    if (controlPrompts.collection.length) chatCompletion.add(controlPrompts);
}

/**
 * Combines system prompts with prompt manager prompts
 *
 * @param {Object} options - An object with optional settings.
 * @param {string} options.Scenario - The scenario or context of the dialogue.
 * @param {string} options.charPersonality - Description of the character's personality.
 * @param {string} options.name2 - The second name to be used in the messages.
 * @param {string} options.worldInfoBefore - The world info to be added before the main conversation.
 * @param {string} options.worldInfoAfter - The world info to be added after the main conversation.
 * @param {string} options.charDescription - Description of the character.
 * @param {string} options.quietPrompt - The quiet prompt to be used in the conversation.
 * @param {string} options.bias - The bias to be added in the conversation.
 * @param {Object} options.extensionPrompts - An object containing additional prompts.
 * @param {string} options.systemPromptOverride
 * @param {string} options.jailbreakPromptOverride
 * @param {string} options.personaDescription
 * @returns {Promise<Object>} prompts - The prepared and merged system and user-defined prompts.
 */
async function preparePromptsForChatCompletion({ Scenario, charPersonality, name2, worldInfoBefore, worldInfoAfter, charDescription, quietPrompt, bias, extensionPrompts, systemPromptOverride, jailbreakPromptOverride, personaDescription }) {
    const scenarioText = Scenario && oai_settings.scenario_format ? substituteParams(oai_settings.scenario_format) : '';
    const charPersonalityText = charPersonality && oai_settings.personality_format ? substituteParams(oai_settings.personality_format) : '';
    const groupNudge = substituteParams(oai_settings.group_nudge_prompt);
    const impersonationPrompt = oai_settings.impersonation_prompt ? substituteParams(oai_settings.impersonation_prompt) : '';

    // Create entries for system prompts
    const systemPrompts = [
        // Ordered prompts for which a marker should exist
        { role: 'system', content: formatWorldInfo(worldInfoBefore), identifier: 'worldInfoBefore' },
        { role: 'system', content: formatWorldInfo(worldInfoAfter), identifier: 'worldInfoAfter' },
        { role: 'system', content: charDescription, identifier: 'charDescription' },
        { role: 'system', content: charPersonalityText, identifier: 'charPersonality' },
        { role: 'system', content: scenarioText, identifier: 'scenario' },
        // Unordered prompts without marker
        { role: 'system', content: impersonationPrompt, identifier: 'impersonate' },
        { role: 'system', content: quietPrompt, identifier: 'quietPrompt' },
        { role: 'system', content: groupNudge, identifier: 'groupNudge' },
        { role: 'assistant', content: bias, identifier: 'bias' },
    ];

    // Tavern Extras - Summary
    const summary = extensionPrompts['1_memory'];
    if (summary && summary.value) systemPrompts.push({
        role: getPromptRole(summary.role),
        content: summary.value,
        identifier: 'summary',
        position: getPromptPosition(summary.position),
    });

    // Authors Note
    const authorsNote = extensionPrompts['2_floating_prompt'];
    if (authorsNote && authorsNote.value) systemPrompts.push({
        role: getPromptRole(authorsNote.role),
        content: authorsNote.value,
        identifier: 'authorsNote',
        position: getPromptPosition(authorsNote.position),
    });

    // Vectors Memory
    const vectorsMemory = extensionPrompts['3_vectors'];
    if (vectorsMemory && vectorsMemory.value) systemPrompts.push({
        role: 'system',
        content: vectorsMemory.value,
        identifier: 'vectorsMemory',
        position: getPromptPosition(vectorsMemory.position),
    });

    const vectorsDataBank = extensionPrompts['4_vectors_data_bank'];
    if (vectorsDataBank && vectorsDataBank.value) systemPrompts.push({
        role: getPromptRole(vectorsDataBank.role),
        content: vectorsDataBank.value,
        identifier: 'vectorsDataBank',
        position: getPromptPosition(vectorsDataBank.position),
    });

    // Smart Context (ChromaDB)
    const smartContext = extensionPrompts['chromadb'];
    if (smartContext && smartContext.value) systemPrompts.push({
        role: 'system',
        content: smartContext.value,
        identifier: 'smartContext',
        position: getPromptPosition(smartContext.position),
    });

    // Persona Description
    if (power_user.persona_description && power_user.persona_description_position === persona_description_positions.IN_PROMPT) {
        systemPrompts.push({ role: 'system', content: power_user.persona_description, identifier: 'personaDescription' });
    }

    const knownExtensionPrompts = [
        '1_memory',
        '2_floating_prompt',
        '3_vectors',
        '4_vectors_data_bank',
        'chromadb',
        'PERSONA_DESCRIPTION',
        'QUIET_PROMPT',
        'DEPTH_PROMPT',
    ];

    // Anything that is not a known extension prompt
    for (const key in extensionPrompts) {
        if (Object.hasOwn(extensionPrompts, key)) {
            const prompt = extensionPrompts[key];
            if (knownExtensionPrompts.includes(key)) continue;
            if (!extensionPrompts[key].value) continue;
            if (![extension_prompt_types.BEFORE_PROMPT, extension_prompt_types.IN_PROMPT].includes(prompt.position)) continue;

            const hasFilter = typeof prompt.filter === 'function';
            if (hasFilter && !await prompt.filter()) continue;

            systemPrompts.push({
                identifier: key.replace(/\W/g, '_'),
                position: getPromptPosition(prompt.position),
                role: getPromptRole(prompt.role),
                content: prompt.value,
                extension: true,
            });
        }
    }

    // This is the prompt order defined by the user
    const prompts = promptManager.getPromptCollection();

    // Merge system prompts with prompt manager prompts
    systemPrompts.forEach(prompt => {
        const collectionPrompt = prompts.get(prompt.identifier);

        // Apply system prompt role/depth overrides if they set in the prompt manager
        if (collectionPrompt) {
            // In-Chat / Relative
            prompt.injection_position = collectionPrompt.injection_position ?? prompt.injection_position;
            // Depth for In-Chat
            prompt.injection_depth = collectionPrompt.injection_depth ?? prompt.injection_depth;
            // Role (system, user, assistant)
            prompt.role = collectionPrompt.role ?? prompt.role;
        }

        const newPrompt = promptManager.preparePrompt(prompt);
        const markerIndex = prompts.index(prompt.identifier);

        if (-1 !== markerIndex) prompts.collection[markerIndex] = newPrompt;
        else prompts.add(newPrompt);
    });

    // Apply character-specific main prompt
    const systemPrompt = prompts.get('main') ?? null;
    const isSystemPromptDisabled = promptManager.isPromptDisabledForActiveCharacter('main');
    if (systemPromptOverride && systemPrompt && systemPrompt.forbid_overrides !== true && !isSystemPromptDisabled) {
        const mainOriginalContent = systemPrompt.content;
        systemPrompt.content = systemPromptOverride;
        const mainReplacement = promptManager.preparePrompt(systemPrompt, mainOriginalContent);
        prompts.override(mainReplacement, prompts.index('main'));
    }

    // Apply character-specific jailbreak
    const jailbreakPrompt = prompts.get('jailbreak') ?? null;
    const isJailbreakPromptDisabled = promptManager.isPromptDisabledForActiveCharacter('jailbreak');
    if (jailbreakPromptOverride && jailbreakPrompt && jailbreakPrompt.forbid_overrides !== true && !isJailbreakPromptDisabled) {
        const jbOriginalContent = jailbreakPrompt.content;
        jailbreakPrompt.content = jailbreakPromptOverride;
        const jbReplacement = promptManager.preparePrompt(jailbreakPrompt, jbOriginalContent);
        prompts.override(jbReplacement, prompts.index('jailbreak'));
    }

    return prompts;
}

/**
 * Take a configuration object and prepares messages for a chat with OpenAI's chat completion API.
 * Handles prompts, prepares chat history, manages token budget, and processes various user settings.
 *
 * @param {Object} content - System prompts provided by SillyTavern
 * @param {string} content.name2 - The second name to be used in the messages.
 * @param {string} content.charDescription - Description of the character.
 * @param {string} content.charPersonality - Description of the character's personality.
 * @param {string} content.Scenario - The scenario or context of the dialogue.
 * @param {string} content.worldInfoBefore - The world info to be added before the main conversation.
 * @param {string} content.worldInfoAfter - The world info to be added after the main conversation.
 * @param {string} content.bias - The bias to be added in the conversation.
 * @param {string} content.type - The type of the chat, can be 'impersonate'.
 * @param {string} content.quietPrompt - The quiet prompt to be used in the conversation.
 * @param {string} content.quietImage - Image prompt for extras
 * @param {string} content.cyclePrompt - The last prompt used for chat message continuation.
 * @param {string} content.systemPromptOverride - The system prompt override.
 * @param {string} content.jailbreakPromptOverride - The jailbreak prompt override.
 * @param {string} content.personaDescription - The persona description.
 * @param {object} content.extensionPrompts - An array of additional prompts.
 * @param {object[]} content.messages - An array of messages to be used as chat history.
 * @param {string[]} content.messageExamples - An array of messages to be used as dialogue examples.
 * @param dryRun - Whether this is a live call or not.
 * @returns {Promise<(any[]|boolean)[]>} An array where the first element is the prepared chat and the second element is a boolean flag.
 */
export async function prepareOpenAIMessages({
    name2,
    charDescription,
    charPersonality,
    Scenario,
    worldInfoBefore,
    worldInfoAfter,
    bias,
    type,
    quietPrompt,
    quietImage,
    extensionPrompts,
    cyclePrompt,
    systemPromptOverride,
    jailbreakPromptOverride,
    personaDescription,
    messages,
    messageExamples,
}, dryRun) {
    // Without a character selected, there is no way to accurately calculate tokens
    if (!promptManager.activeCharacter && dryRun) return [null, false];

    const chatCompletion = new ChatCompletion();
    if (power_user.console_log_prompts) chatCompletion.enableLogging();

    const userSettings = promptManager.serviceSettings;
    chatCompletion.setTokenBudget(userSettings.openai_max_context, userSettings.openai_max_tokens);

    try {
        // Merge markers and ordered user prompts with system prompts
        const prompts = await preparePromptsForChatCompletion({
            Scenario,
            charPersonality,
            name2,
            worldInfoBefore,
            worldInfoAfter,
            charDescription,
            quietPrompt,
            quietImage,
            bias,
            extensionPrompts,
            systemPromptOverride,
            jailbreakPromptOverride,
            personaDescription,
            messages,
            messageExamples,
        });

        // Fill the chat completion with as much context as the budget allows
        await populateChatCompletion(prompts, chatCompletion, { bias, quietPrompt, quietImage, type, cyclePrompt, messages, messageExamples });
    } catch (error) {
        if (error instanceof TokenBudgetExceededError) {
            toastr.error(t`An error occurred while counting tokens: Token budget exceeded.`);
            chatCompletion.log('Token budget exceeded.');
            promptManager.error = t`Not enough free tokens for mandatory prompts. Raise your token Limit or disable custom prompts.`;
        } else if (error instanceof InvalidCharacterNameError) {
            toastr.warning(t`An error occurred while counting tokens: Invalid character name`);
            chatCompletion.log('Invalid character name');
            promptManager.error = t`The name of at least one character contained whitespaces or special characters. Please check your user and character name.`;
        } else {
            toastr.error(t`An unknown error occurred while counting tokens. Further information may be available in console.`);
            chatCompletion.log('----- Unexpected error while preparing prompts -----');
            chatCompletion.log(error);
            chatCompletion.log(error.stack);
            chatCompletion.log('----------------------------------------------------');
        }
    } finally {
        // Pass chat completion to prompt manager for inspection
        promptManager.setChatCompletion(chatCompletion);

        if (oai_settings.squash_system_messages && dryRun == false) {
            await chatCompletion.squashSystemMessages();
        }

        // All information is up-to-date, render.
        if (false === dryRun) promptManager.render(false);
    }

    const chat = chatCompletion.getChat();

    const eventData = { chat, dryRun };
    await eventSource.emit(event_types.CHAT_COMPLETION_PROMPT_READY, eventData);

    openai_messages_count = chat.filter(x => !x?.tool_calls && (x?.role === 'user' || x?.role === 'assistant'))?.length || 0;

    return [chat, promptManager.tokenHandler.counts];
}

/**
 * Handles errors during streaming requests.
 * @param {Response} response
 * @param {string} decoded - response text or decoded stream data
 */
function tryParseStreamingError(response, decoded) {
    try {
        const data = JSON.parse(decoded);

        if (!data) {
            return;
        }

        checkQuotaError(data);
        checkModerationError(data);

        // these do not throw correctly (equiv to Error("[object Object]"))
        // if trying to fix "[object Object]" displayed to users, start here

        if (data.error) {
            toastr.error(data.error.message || response.statusText, 'Chat Completion API');
            throw new Error(data);
        }

        if (data.message) {
            toastr.error(data.message, 'Chat Completion API');
            throw new Error(data);
        }
    }
    catch {
        // No JSON. Do nothing.
    }
}

/**
 * Checks if the response contains a quota error and displays a popup if it does.
 * @param data
 * @returns {void}
 * @throws {object} - response JSON
 */
function checkQuotaError(data) {
    if (!data) {
        return;
    }

    if (data.quota_error) {
        renderTemplateAsync('quotaError').then((html) => Popup.show.text('Quota Error', html));

        // this does not throw correctly (equiv to Error("[object Object]"))
        // if trying to fix "[object Object]" displayed to users, start here
        throw new Error(data);
    }
}

function checkModerationError(data) {
    const moderationError = data?.error?.message?.includes('requires moderation');
    if (moderationError) {
        const moderationReason = `Reasons: ${data?.error?.metadata?.reasons?.join(', ') ?? '(N/A)'}`;
        const flaggedText = data?.error?.metadata?.flagged_input ?? '(N/A)';
        toastr.info(flaggedText, moderationReason, { timeOut: 10000 });
    }
}

async function sendWindowAIRequest(messages, signal, stream) {
    if (!('ai' in window)) {
        return showWindowExtensionError();
    }

    let content = '';
    let lastContent = '';
    let finished = false;

    const currentModel = await window.ai.getCurrentModel();
    let temperature = Number(oai_settings.temp_openai);

    if ((currentModel.includes('claude') || currentModel.includes('palm-2')) && temperature > claude_max_temp) {
        console.warn(`Claude and PaLM models only supports temperature up to ${claude_max_temp}. Clamping ${temperature} to ${claude_max_temp}.`);
        temperature = claude_max_temp;
    }

    async function* windowStreamingFunction() {
        while (true) {
            if (signal.aborted) {
                return;
            }

            // unhang UI thread
            await delay(1);

            if (lastContent !== content) {
                yield { text: content, swipes: [] };
            }

            lastContent = content;

            if (finished) {
                return;
            }
        }
    }

    const onStreamResult = (res, err) => {
        if (err) return;

        const thisContent = res?.message?.content;

        if (res?.isPartial) {
            content += thisContent;
        }
        else {
            content = thisContent;
        }
    };

    const generatePromise = window.ai.generateText(
        {
            messages: messages,
        },
        {
            temperature: temperature,
            maxTokens: oai_settings.openai_max_tokens,
            model: oai_settings.windowai_model || null,
            onStreamResult: onStreamResult,
        },
    );

    const handleGeneratePromise = (resolve, reject) => {
        generatePromise
            .then((res) => {
                content = res[0]?.message?.content;
                finished = true;
                resolve && resolve(content);
            })
            .catch((err) => {
                finished = true;
                reject && reject(err);
                handleWindowError(err);
            });
    };

    if (stream) {
        handleGeneratePromise();
        return windowStreamingFunction;
    } else {
        return new Promise((resolve, reject) => {
            signal.addEventListener('abort', (reason) => {
                reject(reason);
            });

            handleGeneratePromise(resolve, reject);
        });
    }
}

/**
 * Gets the API model for the selected chat completion source.
 * @param {string} source If it's set, ignores active source
 * @returns {string} API model
 */
export function getChatCompletionModel(source = null) {
    const activeSource = source ?? oai_settings.chat_completion_source;
    switch (activeSource) {
        case chat_completion_sources.CLAUDE:
            return oai_settings.claude_model;
        case chat_completion_sources.OPENAI:
            return oai_settings.openai_model;
        case chat_completion_sources.WINDOWAI:
            return oai_settings.windowai_model;
        case chat_completion_sources.SCALE:
            return '';
        case chat_completion_sources.MAKERSUITE:
            return oai_settings.google_model;
        case chat_completion_sources.OPENROUTER:
            return oai_settings.openrouter_model !== openrouter_website_model ? oai_settings.openrouter_model : null;
        case chat_completion_sources.AI21:
            return oai_settings.ai21_model;
        case chat_completion_sources.MISTRALAI:
            return oai_settings.mistralai_model;
        case chat_completion_sources.CUSTOM:
            return oai_settings.custom_model;
        case chat_completion_sources.COHERE:
            return oai_settings.cohere_model;
        case chat_completion_sources.PERPLEXITY:
            return oai_settings.perplexity_model;
        case chat_completion_sources.GROQ:
            return oai_settings.groq_model;
        case chat_completion_sources.ZEROONEAI:
            return oai_settings.zerooneai_model;
        case chat_completion_sources.BLOCKENTROPY:
            return oai_settings.blockentropy_model;
        case chat_completion_sources.NANOGPT:
            return oai_settings.nanogpt_model;
        case chat_completion_sources.DEEPSEEK:
            return oai_settings.deepseek_model;
        default:
            throw new Error(`Unknown chat completion source: ${activeSource}`);
    }
}

function getOpenRouterModelTemplate(option) {
    const model = model_list.find(x => x.id === option?.element?.value);

    if (!option.id || !model) {
        return option.text;
    }

    let tokens_dollar = Number(1 / (1000 * model.pricing?.prompt));
    let tokens_rounded = (Math.round(tokens_dollar * 1000) / 1000).toFixed(0);

    const price = 0 === Number(model.pricing?.prompt) ? 'Free' : `${tokens_rounded}k t/$ `;

    return $((`
        <div class="flex-container flexFlowColumn" title="${DOMPurify.sanitize(model.id)}">
            <div><strong>${DOMPurify.sanitize(model.name)}</strong> | ${model.context_length} ctx | <small>${price}</small></div>
        </div>
    `));
}

function calculateOpenRouterCost() {
    if (oai_settings.chat_completion_source !== chat_completion_sources.OPENROUTER) {
        return;
    }

    let cost = 'Unknown';
    const model = model_list.find(x => x.id === oai_settings.openrouter_model);

    if (model?.pricing) {
        const completionCost = Number(model.pricing.completion);
        const promptCost = Number(model.pricing.prompt);
        const completionTokens = oai_settings.openai_max_tokens;
        const promptTokens = (oai_settings.openai_max_context - completionTokens);
        const totalCost = (completionCost * completionTokens) + (promptCost * promptTokens);
        if (!isNaN(totalCost)) {
            cost = '$' + totalCost.toFixed(3);
        }
    }

    $('#openrouter_max_prompt_cost').text(cost);
}

function saveModelList(data) {
    model_list = data.map((model) => ({ ...model }));
    model_list.sort((a, b) => a?.id && b?.id && a.id.localeCompare(b.id));

    if (oai_settings.chat_completion_source == chat_completion_sources.OPENROUTER) {
        model_list = openRouterSortBy(model_list, oai_settings.openrouter_sort_models);

        $('#model_openrouter_select').empty();

        if (true === oai_settings.openrouter_group_models) {
            appendOpenRouterOptions(openRouterGroupByVendor(model_list), oai_settings.openrouter_group_models);
        } else {
            appendOpenRouterOptions(model_list);
        }

        $('#model_openrouter_select').val(oai_settings.openrouter_model).trigger('change');
    }

    if (oai_settings.chat_completion_source == chat_completion_sources.OPENAI) {
        $('#openai_external_category').empty();
        model_list.forEach((model) => {
            $('#openai_external_category').append(
                $('<option>', {
                    value: model.id,
                    text: model.id,
                }));
        });
        // If the selected model is not in the list, revert to default
        if (oai_settings.show_external_models) {
            const model = model_list.findIndex((model) => model.id == oai_settings.openai_model) !== -1 ? oai_settings.openai_model : default_settings.openai_model;
            $('#model_openai_select').val(model).trigger('change');
        }
    }

    if (oai_settings.chat_completion_source == chat_completion_sources.CUSTOM) {
        $('.model_custom_select').empty();
        $('.model_custom_select').append('<option value="">None</option>');
        model_list.forEach((model) => {
            $('.model_custom_select').append(
                $('<option>', {
                    value: model.id,
                    text: model.id,
                    selected: model.id == oai_settings.custom_model,
                }));
        });

        if (!oai_settings.custom_model && model_list.length > 0) {
            $('#model_custom_select').val(model_list[0].id).trigger('change');
        }
    }

    if (oai_settings.chat_completion_source == chat_completion_sources.ZEROONEAI) {
        $('#model_01ai_select').empty();
        model_list.forEach((model) => {
            $('#model_01ai_select').append(
                $('<option>', {
                    value: model.id,
                    text: model.id,
                }));
        });

        if (!oai_settings.zerooneai_model && model_list.length > 0) {
            oai_settings.zerooneai_model = model_list[0].id;
        }

        $('#model_01ai_select').val(oai_settings.zerooneai_model).trigger('change');
    }

    if (oai_settings.chat_completion_source == chat_completion_sources.BLOCKENTROPY) {
        $('#model_blockentropy_select').empty();
        model_list.forEach((model) => {
            $('#model_blockentropy_select').append(
                $('<option>', {
                    value: model.id,
                    text: model.id,
                }));
        });

        if (!oai_settings.blockentropy_model && model_list.length > 0) {
            oai_settings.blockentropy_model = model_list[0].id;
        }

        $('#model_blockentropy_select').val(oai_settings.blockentropy_model).trigger('change');
    }

    if (oai_settings.chat_completion_source == chat_completion_sources.MISTRALAI) {
        /** @type {HTMLSelectElement} */
        const mistralModelSelect = document.querySelector('#model_mistralai_select');
        if (mistralModelSelect) {
            const options = Array.from(mistralModelSelect.options);
            options.forEach((option) => {
                const existingModel = model_list.find(model => model.id === option.value);
                if (!existingModel) {
                    option.remove();
                }
            });

            const otherOptionsGroup = mistralModelSelect.querySelector('#mistralai_other_models');
            for (const model of model_list.filter(model => model?.capabilities?.completion_chat)) {
                if (!options.some(option => option.value === model.id) && otherOptionsGroup) {
                    otherOptionsGroup.append(new Option(model.id, model.id));
                }
            }

            const selectedModel = model_list.find(model => model.id === oai_settings.mistralai_model);
            if (!selectedModel) {
                oai_settings.mistralai_model = model_list.find(model => model?.capabilities?.completion_chat)?.id;
                $('#model_mistralai_select').val(oai_settings.mistralai_model).trigger('change');
            }
        }
    }

    if (oai_settings.chat_completion_source == chat_completion_sources.NANOGPT) {
        $('#model_nanogpt_select').empty();
        model_list.forEach((model) => {
            $('#model_nanogpt_select').append(
                $('<option>', {
                    value: model.id,
                    text: model.id,
                }));
        });

        const selectedModel = model_list.find(model => model.id === oai_settings.nanogpt_model);
        if (model_list.length > 0 && (!selectedModel || !oai_settings.nanogpt_model)) {
            oai_settings.nanogpt_model = model_list[0].id;
        }

        $('#model_nanogpt_select').val(oai_settings.nanogpt_model).trigger('change');
    }

    if (oai_settings.chat_completion_source == chat_completion_sources.DEEPSEEK) {
        $('#model_deepseek_select').empty();
        model_list.forEach((model) => {
            $('#model_deepseek_select').append(
                $('<option>', {
                    value: model.id,
                    text: model.id,
                }));
        });

        const selectedModel = model_list.find(model => model.id === oai_settings.deepseek_model);
        if (model_list.length > 0 && (!selectedModel || !oai_settings.deepseek_model)) {
            oai_settings.deepseek_model = model_list[0].id;
        }

        $('#model_deepseek_select').val(oai_settings.deepseek_model).trigger('change');
    }
}

function appendOpenRouterOptions(model_list, groupModels = false, sort = false) {
    $('#model_openrouter_select').append($('<option>', { value: openrouter_website_model, text: 'Use OpenRouter website setting' }));

    const appendOption = (model, parent = null) => {
        (parent || $('#model_openrouter_select')).append(
            $('<option>', {
                value: model.id,
                text: model.name,
            }));
    };

    if (groupModels) {
        model_list.forEach((models, vendor) => {
            const optgroup = $(`<optgroup label="${vendor}">`);

            models.forEach((model) => {
                appendOption(model, optgroup);
            });

            $('#model_openrouter_select').append(optgroup);
        });
    } else {
        model_list.forEach((model) => {
            appendOption(model);
        });
    }
}

const openRouterSortBy = (data, property = 'alphabetically') => {
    return data.sort((a, b) => {
        if (property === 'context_length') {
            return b.context_length - a.context_length;
        } else if (property === 'pricing.prompt') {
            return parseFloat(a.pricing.prompt) - parseFloat(b.pricing.prompt);
        } else {
            // Alphabetically
            return a?.name && b?.name && a.name.localeCompare(b.name);
        }
    });
};

function openRouterGroupByVendor(array) {
    return array.reduce((acc, curr) => {
        const vendor = curr.id.split('/')[0];

        if (!acc.has(vendor)) {
            acc.set(vendor, []);
        }

        acc.get(vendor).push(curr);

        return acc;
    }, new Map());
}

async function sendAltScaleRequest(messages, logit_bias, signal, type) {
    const generate_url = '/api/backends/scale-alt/generate';

    let firstSysMsgs = [];
    for (let msg of messages) {
        if (msg.role === 'system') {
            firstSysMsgs.push(substituteParams(msg.name ? msg.name + ': ' + msg.content : msg.content));
        } else {
            break;
        }
    }

    let subsequentMsgs = messages.slice(firstSysMsgs.length);

    const joinedSysMsgs = substituteParams(firstSysMsgs.join('\n'));
    const joinedSubsequentMsgs = subsequentMsgs.reduce((acc, obj) => {
        return acc + obj.role + ': ' + obj.content + '\n';
    }, '');

    messages = substituteParams(joinedSubsequentMsgs);
    const messageId = getNextMessageId(type);
    replaceItemizedPromptText(messageId, messages);

    const generate_data = {
        sysprompt: joinedSysMsgs,
        prompt: messages,
        temp: Number(oai_settings.temp_openai),
        top_p: Number(oai_settings.top_p_openai),
        max_tokens: Number(oai_settings.openai_max_tokens),
        logit_bias: logit_bias,
    };

    const response = await fetch(generate_url, {
        method: 'POST',
        body: JSON.stringify(generate_data),
        headers: getRequestHeaders(),
        signal: signal,
    });

    if (!response.ok) {
        tryParseStreamingError(response, await response.text());
        throw new Error('Scale response does not indicate success.');
    }

    const data = await response.json();
    return data.output;
}

/**
 * Send a chat completion request to backend
 * @param {string} type (impersonate, quiet, continue, etc)
 * @param {Array} messages
 * @param {AbortSignal?} signal
 * @returns {Promise<unknown>}
 * @throws {Error}
 */

async function sendOpenAIRequest(type, messages, signal) {
    // Provide default abort signal
    if (!signal) {
        signal = new AbortController().signal;
    }

    // HACK: Filter out null and non-object messages
    if (!Array.isArray(messages)) {
        throw new Error('messages must be an array');
    }

    messages = messages.filter(msg => msg && typeof msg === 'object');

    let logit_bias = {};
    const isClaude = oai_settings.chat_completion_source == chat_completion_sources.CLAUDE;
    const isOpenRouter = oai_settings.chat_completion_source == chat_completion_sources.OPENROUTER;
    const isScale = oai_settings.chat_completion_source == chat_completion_sources.SCALE;
    const isGoogle = oai_settings.chat_completion_source == chat_completion_sources.MAKERSUITE;
    const isOAI = oai_settings.chat_completion_source == chat_completion_sources.OPENAI;
    const isMistral = oai_settings.chat_completion_source == chat_completion_sources.MISTRALAI;
    const isCustom = oai_settings.chat_completion_source == chat_completion_sources.CUSTOM;
    const isCohere = oai_settings.chat_completion_source == chat_completion_sources.COHERE;
    const isPerplexity = oai_settings.chat_completion_source == chat_completion_sources.PERPLEXITY;
    const isGroq = oai_settings.chat_completion_source == chat_completion_sources.GROQ;
    const is01AI = oai_settings.chat_completion_source == chat_completion_sources.ZEROONEAI;
    const isNano = oai_settings.chat_completion_source == chat_completion_sources.NANOGPT;
    const isDeepSeek = oai_settings.chat_completion_source == chat_completion_sources.DEEPSEEK;
    const isTextCompletion = isOAI && textCompletionModels.includes(oai_settings.openai_model);
    const isQuiet = type === 'quiet';
    const isImpersonate = type === 'impersonate';
    const isContinue = type === 'continue';
    const stream = oai_settings.stream_openai && !isQuiet && !isScale && !(isOAI && ['o1-2024-12-17', 'o1'].includes(oai_settings.openai_model));
    const useLogprobs = !!power_user.request_token_probabilities;
    const canMultiSwipe = oai_settings.n > 1 && !isContinue && !isImpersonate && !isQuiet && (isOAI || isCustom);

    // If we're using the window.ai extension, use that instead
    // Doesn't support logit bias yet
    if (oai_settings.chat_completion_source == chat_completion_sources.WINDOWAI) {
        return sendWindowAIRequest(messages, signal, stream);
    }

    const logitBiasSources = [chat_completion_sources.OPENAI, chat_completion_sources.OPENROUTER, chat_completion_sources.SCALE, chat_completion_sources.CUSTOM];
    if (oai_settings.bias_preset_selected
        && logitBiasSources.includes(oai_settings.chat_completion_source)
        && Array.isArray(oai_settings.bias_presets[oai_settings.bias_preset_selected])
        && oai_settings.bias_presets[oai_settings.bias_preset_selected].length) {
        logit_bias = biasCache || await calculateLogitBias();
        biasCache = logit_bias;
    }

    if (Object.keys(logit_bias).length === 0) {
        logit_bias = undefined;
    }

    if (isScale && oai_settings.use_alt_scale) {
        return sendAltScaleRequest(messages, logit_bias, signal, type);
    }

    const model = getChatCompletionModel();
    const generate_data = {
        'messages': messages,
        'model': model,
        'temperature': Number(oai_settings.temp_openai),
        'frequency_penalty': Number(oai_settings.freq_pen_openai),
        'presence_penalty': Number(oai_settings.pres_pen_openai),
        'top_p': Number(oai_settings.top_p_openai),
        'max_tokens': oai_settings.openai_max_tokens,
        'stream': stream,
        'logit_bias': logit_bias,
        'stop': getCustomStoppingStrings(openai_max_stop_strings),
        'chat_completion_source': oai_settings.chat_completion_source,
        'n': canMultiSwipe ? oai_settings.n : undefined,
        'user_name': name1,
        'char_name': name2,
        'group_names': getGroupNames(),
        'include_reasoning': Boolean(oai_settings.show_thoughts),
        'reasoning_effort': String(oai_settings.reasoning_effort),
        'enable_web_search': Boolean(oai_settings.enable_web_search),
    };

    if (!canMultiSwipe && ToolManager.canPerformToolCalls(type)) {
        await ToolManager.registerFunctionToolsOpenAI(generate_data);
    }

    // Empty array will produce a validation error
    if (!Array.isArray(generate_data.stop) || !generate_data.stop.length) {
        delete generate_data.stop;
    }

    // Proxy is only supported for Claude, OpenAI, Mistral, and Google MakerSuite
    if (oai_settings.reverse_proxy && [chat_completion_sources.CLAUDE, chat_completion_sources.OPENAI, chat_completion_sources.MISTRALAI, chat_completion_sources.MAKERSUITE, chat_completion_sources.DEEPSEEK].includes(oai_settings.chat_completion_source)) {
        await validateReverseProxy();
        generate_data['reverse_proxy'] = oai_settings.reverse_proxy;
        generate_data['proxy_password'] = oai_settings.proxy_password;
    }

    // Add logprobs request (currently OpenAI only, max 5 on their side)
    if (useLogprobs && (isOAI || isCustom || isDeepSeek)) {
        generate_data['logprobs'] = 5;
    }

<<<<<<< HEAD
    // Remove logit bias/logprobs/stop-strings if not supported by the model
    if (isOAI && ['gpt','vision'].includes(oai_settings.openai_model) || isOpenRouter && ['gpt','vision'].includes(oai_settings.openrouter_model)) {
=======
    // Remove logit bias, logprobs and stop strings if it's not supported by the model
    if (isOAI && oai_settings.openai_model.includes('vision') || isOpenRouter && oai_settings.openrouter_model.includes('vision') || isOAI && oai_settings.openai_model.includes('gpt-4.5-preview')) {
>>>>>>> de0e65fe
        delete generate_data.logit_bias;
        delete generate_data.stop;
        delete generate_data.logprobs;
    }
    if (isOAI && oai_settings.openai_model.includes('gpt-4.5-preview') || isOpenRouter && oai_settings.openrouter_model.includes('gpt-4.5-preview')) {
        delete generate_data.logprobs;
    }

    if (isClaude) {
        generate_data['top_k'] = Number(oai_settings.top_k_openai);
        generate_data['claude_use_sysprompt'] = oai_settings.claude_use_sysprompt;
        generate_data['stop'] = getCustomStoppingStrings(); // Claude shouldn't have limits on stop strings.
        // Don't add a prefill on quiet gens (summarization) and when using continue prefill.
        if (!isQuiet && !(isContinue && oai_settings.continue_prefill)) {
            generate_data['assistant_prefill'] = isImpersonate ? substituteParams(oai_settings.assistant_impersonation) : substituteParams(oai_settings.assistant_prefill);
        }
    }

    if (isOpenRouter) {
        generate_data['top_k'] = Number(oai_settings.top_k_openai);
        generate_data['min_p'] = Number(oai_settings.min_p_openai);
        generate_data['repetition_penalty'] = Number(oai_settings.repetition_penalty_openai);
        generate_data['top_a'] = Number(oai_settings.top_a_openai);
        generate_data['use_fallback'] = oai_settings.openrouter_use_fallback;
        generate_data['provider'] = oai_settings.openrouter_providers;
        generate_data['allow_fallbacks'] = oai_settings.openrouter_allow_fallbacks;
        generate_data['middleout'] = oai_settings.openrouter_middleout;

        if (isTextCompletion) {
            generate_data['stop'] = getStoppingStrings(isImpersonate, isContinue);
        }
    }

    if (isScale) {
        generate_data['api_url_scale'] = oai_settings.api_url_scale;
    }

    if (isGoogle) {
        const stopStringsLimit = 5;
        generate_data['top_k'] = Number(oai_settings.top_k_openai);
        generate_data['stop'] = getCustomStoppingStrings(stopStringsLimit).slice(0, stopStringsLimit).filter(x => x.length >= 1 && x.length <= 16);
        generate_data['use_makersuite_sysprompt'] = oai_settings.use_makersuite_sysprompt;
    }

    if (isMistral) {
        generate_data['safe_prompt'] = false; // already defaults to false, but just incase they change that in the future.
        generate_data['stop'] = getCustomStoppingStrings(); // Mistral shouldn't have limits on stop strings.
    }

    if (isCustom) {
        generate_data['custom_url'] = oai_settings.custom_url;
        generate_data['custom_include_body'] = oai_settings.custom_include_body;
        generate_data['custom_exclude_body'] = oai_settings.custom_exclude_body;
        generate_data['custom_include_headers'] = oai_settings.custom_include_headers;
        generate_data['custom_prompt_post_processing'] = oai_settings.custom_prompt_post_processing;
    }

    if (isCohere) {
        // Clamp to 0.01 -> 0.99
        generate_data['top_p'] = Math.min(Math.max(Number(oai_settings.top_p_openai), 0.01), 0.99);
        generate_data['top_k'] = Number(oai_settings.top_k_openai);
        // Clamp to 0 -> 1
        generate_data['frequency_penalty'] = Math.min(Math.max(Number(oai_settings.freq_pen_openai), 0), 1);
        generate_data['presence_penalty'] = Math.min(Math.max(Number(oai_settings.pres_pen_openai), 0), 1);
        generate_data['stop'] = getCustomStoppingStrings(5);
    }

    if (isPerplexity) {
        generate_data['top_k'] = Number(oai_settings.top_k_openai);
        // Normalize values. 1 == disabled. 0 == is usual disabled state in OpenAI.
        generate_data['frequency_penalty'] = Math.max(0, Number(oai_settings.freq_pen_openai)) + 1;
        generate_data['presence_penalty'] = Number(oai_settings.pres_pen_openai);

        // YEAH BRO JUST USE OPENAI CLIENT BRO
        delete generate_data['stop'];
    }

    // https://console.groq.com/docs/openai
    if (isGroq) {
        delete generate_data.logprobs;
        delete generate_data.logit_bias;
        delete generate_data.top_logprobs;
        delete generate_data.n;
    }

    // https://platform.01.ai/docs#request-body
    if (is01AI) {
        delete generate_data.logprobs;
        delete generate_data.logit_bias;
        delete generate_data.top_logprobs;
        delete generate_data.n;
        delete generate_data.frequency_penalty;
        delete generate_data.presence_penalty;
        delete generate_data.stop;
    }

    // https://api-docs.deepseek.com/api/create-chat-completion
    if (isDeepSeek) {
        generate_data.top_p = generate_data.top_p || Number.EPSILON;

        if (generate_data.model.endsWith('-reasoner')) {
            delete generate_data.top_p;
            delete generate_data.temperature;
            delete generate_data.frequency_penalty;
            delete generate_data.presence_penalty;
            delete generate_data.top_logprobs;
            delete generate_data.logprobs;
            delete generate_data.logit_bias;
            delete generate_data.tools;
            delete generate_data.tool_choice;
        }
    }

    if ((isOAI || isOpenRouter || isMistral || isCustom || isCohere || isNano) && oai_settings.seed >= 0) {
        generate_data['seed'] = oai_settings.seed;
    }

    if (isOAI && (oai_settings.openai_model.startsWith('o1') || oai_settings.openai_model.startsWith('o3'))) {
        generate_data.messages.forEach((msg) => {
            if (msg.role === 'system') {
                msg.role = 'user';
            }
        });
        generate_data.max_completion_tokens = generate_data.max_tokens;
        delete generate_data.max_tokens;
        delete generate_data.logprobs;
        delete generate_data.top_logprobs;
        delete generate_data.n;
        delete generate_data.temperature;
        delete generate_data.top_p;
        delete generate_data.frequency_penalty;
        delete generate_data.presence_penalty;
        delete generate_data.tools;
        delete generate_data.tool_choice;
        delete generate_data.stop;
        delete generate_data.logit_bias;
    }

    await eventSource.emit(event_types.CHAT_COMPLETION_SETTINGS_READY, generate_data);

    const generate_url = '/api/backends/chat-completions/generate';
    const response = await fetch(generate_url, {
        method: 'POST',
        body: JSON.stringify(generate_data),
        headers: getRequestHeaders(),
        signal: signal,
    });

    if (!response.ok) {
        tryParseStreamingError(response, await response.text());
        throw new Error(`Got response status ${response.status}`);
    }
    if (stream) {
        const eventStream = getEventSourceStream();
        response.body.pipeThrough(eventStream);
        const reader = eventStream.readable.getReader();
        return async function* streamData() {
            let text = '';
            const swipes = [];
            const toolCalls = [];
            const state = { reasoning: '' };
            while (true) {
                const { done, value } = await reader.read();
                if (done) return;
                const rawData = value.data;
                if (rawData === '[DONE]') return;
                tryParseStreamingError(response, rawData);
                const parsed = JSON.parse(rawData);

                if (Array.isArray(parsed?.choices) && parsed?.choices?.[0]?.index > 0) {
                    const swipeIndex = parsed.choices[0].index - 1;
                    swipes[swipeIndex] = (swipes[swipeIndex] || '') + getStreamingReply(parsed, state);
                } else {
                    text += getStreamingReply(parsed, state);
                }

                ToolManager.parseToolCalls(toolCalls, parsed);

                yield { text, swipes: swipes, logprobs: parseChatCompletionLogprobs(parsed), toolCalls: toolCalls, state: state };
            }
        };
    }
    else {
        const data = await response.json();

        checkQuotaError(data);
        checkModerationError(data);

        if (data.error) {
            const message = data.error.message || response.statusText || t`Unknown error`;
            toastr.error(message, t`API returned an error`);
            throw new Error(message);
        }

        if (type !== 'quiet') {
            const logprobs = parseChatCompletionLogprobs(data);
            // Delay is required to allow the active message to be updated to
            // the one we are generating (happens right after sendOpenAIRequest)
            delay(1).then(() => saveLogprobsForActiveMessage(logprobs, null));
        }

        return data;
    }
}

/**
 * Extracts the reply from the response data from a chat completions-like source
 * @param {object} data Response data from the chat completions-like source
 * @param {object} state Additional state to keep track of
 * @returns {string} The reply extracted from the response data
 */
function getStreamingReply(data, state) {
    if (oai_settings.chat_completion_source === chat_completion_sources.CLAUDE) {
        if (oai_settings.show_thoughts) {
            state.reasoning += data?.delta?.thinking || '';
        }
        return data?.delta?.text || '';
    } else if (oai_settings.chat_completion_source === chat_completion_sources.MAKERSUITE) {
        if (oai_settings.show_thoughts) {
            state.reasoning += (data?.candidates?.[0]?.content?.parts?.filter(x => x.thought)?.map(x => x.text)?.[0] || '');
        }
        return data?.candidates?.[0]?.content?.parts?.filter(x => !x.thought)?.map(x => x.text)?.[0] || '';
    } else if (oai_settings.chat_completion_source === chat_completion_sources.COHERE) {
        return data?.delta?.message?.content?.text || data?.delta?.message?.tool_plan || '';
    } else if (oai_settings.chat_completion_source === chat_completion_sources.DEEPSEEK) {
        if (oai_settings.show_thoughts) {
            state.reasoning += (data.choices?.filter(x => x?.delta?.reasoning_content)?.[0]?.delta?.reasoning_content || '');
        }
        return data.choices?.[0]?.delta?.content || '';
    } else if (oai_settings.chat_completion_source === chat_completion_sources.OPENROUTER) {
        if (oai_settings.show_thoughts) {
            state.reasoning += (data.choices?.filter(x => x?.delta?.reasoning)?.[0]?.delta?.reasoning || '');
        }
        return data.choices?.[0]?.delta?.content ?? data.choices?.[0]?.message?.content ?? data.choices?.[0]?.text ?? '';
    } else if (oai_settings.chat_completion_source === chat_completion_sources.CUSTOM) {
        if (oai_settings.show_thoughts) {
            state.reasoning +=
                data.choices?.filter(x => x?.delta?.reasoning_content)?.[0]?.delta?.reasoning_content ??
                data.choices?.filter(x => x?.delta?.reasoning)?.[0]?.delta?.reasoning ??
                '';
        }
        return data.choices?.[0]?.delta?.content ?? data.choices?.[0]?.message?.content ?? data.choices?.[0]?.text ?? '';
    } else {
        return data.choices?.[0]?.delta?.content ?? data.choices?.[0]?.message?.content ?? data.choices?.[0]?.text ?? '';
    }
}

/**
 * parseChatCompletionLogprobs converts the response data returned from a chat
 * completions-like source into an array of TokenLogprobs found in the response.
 * @param {Object} data - response data from a chat completions-like source
 * @returns {import('./logprobs.js').TokenLogprobs[] | null} converted logprobs
 */
function parseChatCompletionLogprobs(data) {
    if (!data) {
        return null;
    }

    switch (oai_settings.chat_completion_source) {
        case chat_completion_sources.OPENAI:
        case chat_completion_sources.DEEPSEEK:
        case chat_completion_sources.CUSTOM:
            if (!data.choices?.length) {
                return null;
            }
            // OpenAI Text Completion API is treated as a chat completion source
            // by SillyTavern, hence its presence in this function.
            return textCompletionModels.includes(oai_settings.openai_model)
                ? parseOpenAITextLogprobs(data.choices[0]?.logprobs)
                : parseOpenAIChatLogprobs(data.choices[0]?.logprobs);
        default:
        // implement other chat completion sources here
    }
    return null;
}

/**
 * parseOpenAIChatLogprobs receives a `logprobs` response from OpenAI's chat
 * completion API and converts into the structure used by the Token Probabilities
 * view.
 * @param {{content: { token: string, logprob: number, top_logprobs: { token: string, logprob: number }[] }[]}} logprobs
 * @returns {import('./logprobs.js').TokenLogprobs[] | null} converted logprobs
 */
function parseOpenAIChatLogprobs(logprobs) {
    const { content } = logprobs ?? {};

    if (!Array.isArray(content)) {
        return null;
    }

    /** @type {({ token: string, logprob: number }) => [string, number]} */
    const toTuple = (x) => [x.token, x.logprob];

    return content.map(({ token, logprob, top_logprobs }) => {
        // Add the chosen token to top_logprobs if it's not already there, then
        // convert to a list of [token, logprob] pairs
        const chosenTopToken = top_logprobs.some((top) => token === top.token);
        const topLogprobs = chosenTopToken
            ? top_logprobs.map(toTuple)
            : [...top_logprobs.map(toTuple), [token, logprob]];
        return { token, topLogprobs };
    });
}

/**
 * parseOpenAITextLogprobs receives a `logprobs` response from OpenAI's text
 * completion API and converts into the structure used by the Token Probabilities
 * view.
 * @param {{tokens: string[], token_logprobs: number[], top_logprobs: { token: string, logprob: number }[][]}} logprobs
 * @returns {import('./logprobs.js').TokenLogprobs[] | null} converted logprobs
 */
function parseOpenAITextLogprobs(logprobs) {
    const { tokens, token_logprobs, top_logprobs } = logprobs ?? {};

    if (!Array.isArray(tokens)) {
        return null;
    }

    return tokens.map((token, i) => {
        // Add the chosen token to top_logprobs if it's not already there, then
        // convert to a list of [token, logprob] pairs
        const topLogprobs = top_logprobs[i] ? Object.entries(top_logprobs[i]) : [];
        const chosenTopToken = topLogprobs.some(([topToken]) => token === topToken);
        if (!chosenTopToken) {
            topLogprobs.push([token, token_logprobs[i]]);
        }
        return { token, topLogprobs };
    });
}


function handleWindowError(err) {
    const text = parseWindowError(err);
    toastr.error(text, t`Window.ai returned an error`);
    throw err;
}

function parseWindowError(err) {
    let text = 'Unknown error';

    switch (err) {
        case 'NOT_AUTHENTICATED':
            text = 'Incorrect API key / auth';
            break;
        case 'MODEL_REJECTED_REQUEST':
            text = 'AI model refused to fulfill a request';
            break;
        case 'PERMISSION_DENIED':
            text = 'User denied permission to the app';
            break;
        case 'REQUEST_NOT_FOUND':
            text = 'Permission request popup timed out';
            break;
        case 'INVALID_REQUEST':
            text = 'Malformed request';
            break;
    }

    return text;
}

async function calculateLogitBias() {
    const body = JSON.stringify(oai_settings.bias_presets[oai_settings.bias_preset_selected]);
    let result = {};

    try {
        const reply = await fetch(`/api/backends/chat-completions/bias?model=${getTokenizerModel()}`, {
            method: 'POST',
            headers: getRequestHeaders(),
            body,
        });

        result = await reply.json();
    }
    catch (err) {
        result = {};
        console.error(err);
    }
    return result;
}

class TokenHandler {
    /**
     * @param {(messages: object[] | object, full?: boolean) => Promise<number>} countTokenAsyncFn Function to count tokens
     */
    constructor(countTokenAsyncFn) {
        this.countTokenAsyncFn = countTokenAsyncFn;
        this.counts = {
            'start_chat': 0,
            'prompt': 0,
            'bias': 0,
            'nudge': 0,
            'jailbreak': 0,
            'impersonate': 0,
            'examples': 0,
            'conversation': 0,
        };
    }

    getCounts() {
        return this.counts;
    }

    resetCounts() {
        Object.keys(this.counts).forEach((key) => this.counts[key] = 0);
    }

    setCounts(counts) {
        this.counts = counts;
    }

    uncount(value, type) {
        this.counts[type] -= value;
    }

    /**
     * Count tokens for a message or messages.
     * @param {object|any[]} messages Messages to count tokens for
     * @param {boolean} [full] Count full tokens
     * @param {string} [type] Identifier for the token count
     * @returns {Promise<number>} The token count
     */
    async countAsync(messages, full, type) {
        const token_count = await this.countTokenAsyncFn(messages, full);
        this.counts[type] += token_count;

        return token_count;
    }

    getTokensForIdentifier(identifier) {
        return this.counts[identifier] ?? 0;
    }

    getTotal() {
        return Object.values(this.counts).reduce((a, b) => a + (isNaN(b) ? 0 : b), 0);
    }

    log() {
        console.table({ ...this.counts, 'total': this.getTotal() });
    }
}


const tokenHandler = new TokenHandler(countTokensOpenAIAsync);

// Thrown by ChatCompletion when a requested prompt couldn't be found.
class IdentifierNotFoundError extends Error {
    constructor(identifier) {
        super(`Identifier ${identifier} not found.`);
        this.name = 'IdentifierNotFoundError';
    }
}

// Thrown by ChatCompletion when the token budget is unexpectedly exceeded
class TokenBudgetExceededError extends Error {
    constructor(identifier = '') {
        super(`Token budged exceeded. Message: ${identifier}`);
        this.name = 'TokenBudgetExceeded';
    }
}

// Thrown when a character name is invalid
class InvalidCharacterNameError extends Error {
    constructor(identifier = '') {
        super(`Invalid character name. Message: ${identifier}`);
        this.name = 'InvalidCharacterName';
    }
}

/**
 * Used for creating, managing, and interacting with a specific message object.
 */
class Message {
    static tokensPerImage = 85;

    /** @type {number} */
    tokens;
    /** @type {string} */
    identifier;
    /** @type {string} */
    role;
    /** @type {string|any[]} */
    content;
    /** @type {string} */
    name;
    /** @type {object} */
    tool_call = null;

    /**
     * @constructor
     * @param {string} role - The role of the entity creating the message.
     * @param {string} content - The actual content of the message.
     * @param {string} identifier - A unique identifier for the message.
     * @private Don't use this constructor directly. Use createAsync instead.
     */
    constructor(role, content, identifier) {
        this.identifier = identifier;
        this.role = role;
        this.content = content;

        if (!this.role) {
            console.log(`Message role not set, defaulting to 'system' for identifier '${this.identifier}'`);
            this.role = 'system';
        }

        this.tokens = 0;
    }

    /**
     * Create a new Message instance.
     * @param {string} role
     * @param {string} content
     * @param {string} identifier
     * @returns {Promise<Message>} Message instance
     */
    static async createAsync(role, content, identifier) {
        const message = new Message(role, content, identifier);

        if (typeof message.content === 'string' && message.content.length > 0) {
            message.tokens = await tokenHandler.countAsync({ role: message.role, content: message.content });
        }

        return message;
    }

    /**
     * Reconstruct the message from a tool invocation.
     * @param {import('./tool-calling.js').ToolInvocation[]} invocations - The tool invocations to reconstruct the message from.
     * @returns {Promise<void>}
     */
    async setToolCalls(invocations) {
        this.tool_calls = invocations.map(i => ({
            id: i.id,
            type: 'function',
            function: {
                arguments: i.parameters,
                name: i.name,
            },
        }));
        this.tokens = await tokenHandler.countAsync({ role: this.role, tool_calls: JSON.stringify(this.tool_calls) });
    }

    /**
     * Add a name to the message.
     * @param {string} name Name to set for the message.
     * @returns {Promise<void>}
     */
    async setName(name) {
        this.name = name;
        this.tokens = await tokenHandler.countAsync({ role: this.role, content: this.content, name: this.name });
    }

    /**
     * Adds an image to the message.
     * @param {string} image Image URL or Data URL.
     * @returns {Promise<void>}
     */
    async addImage(image) {
        const textContent = this.content;
        const isDataUrl = isDataURL(image);
        if (!isDataUrl) {
            try {
                const response = await fetch(image, { method: 'GET', cache: 'force-cache' });
                if (!response.ok) throw new Error('Failed to fetch image');
                const blob = await response.blob();
                image = await getBase64Async(blob);
            } catch (error) {
                console.error('Image adding skipped', error);
                return;
            }
        }

        image = await this.compressImage(image);

        const quality = oai_settings.inline_image_quality || default_settings.inline_image_quality;
        this.content = [
            { type: 'text', text: textContent },
            { type: 'image_url', image_url: { 'url': image, 'detail': quality } },
        ];

        try {
            const tokens = await this.getImageTokenCost(image, quality);
            this.tokens += tokens;
        } catch (error) {
            this.tokens += Message.tokensPerImage;
            console.error('Failed to get image token cost', error);
        }
    }

    /**
     * Compress an image if it exceeds the size threshold for the current chat completion source.
     * @param {string} image Data URL of the image.
     * @returns {Promise<string>} Compressed image as a Data URL.
     */
    async compressImage(image) {
        if ([chat_completion_sources.OPENROUTER, chat_completion_sources.MAKERSUITE, chat_completion_sources.MISTRALAI].includes(oai_settings.chat_completion_source)) {
            const sizeThreshold = 2 * 1024 * 1024;
            const dataSize = image.length * 0.75;
            const maxSide = 1024;
            if (dataSize > sizeThreshold) {
                image = await createThumbnail(image, maxSide);
            }
        }
        return image;
    }

    /**
     * Get the token cost of an image.
     * @param {string} dataUrl Data URL of the image.
     * @param {string} quality String representing the quality of the image. Can be 'low', 'auto', or 'high'.
     * @returns {Promise<number>} The token cost of the image.
     */
    async getImageTokenCost(dataUrl, quality) {
        if (quality === 'low') {
            return Message.tokensPerImage;
        }

        const size = await getImageSizeFromDataURL(dataUrl);

        // If the image is small enough, we can use the low quality token cost
        if (quality === 'auto' && size.width <= 512 && size.height <= 512) {
            return Message.tokensPerImage;
        }

        /*
        * Images are first scaled to fit within a 2048 x 2048 square, maintaining their aspect ratio.
        * Then, they are scaled such that the shortest side of the image is 768px long.
        * Finally, we count how many 512px squares the image consists of.
        * Each of those squares costs 170 tokens. Another 85 tokens are always added to the final total.
        * https://platform.openai.com/docs/guides/vision/calculating-costs
        */

        const scale = 2048 / Math.min(size.width, size.height);
        const scaledWidth = Math.round(size.width * scale);
        const scaledHeight = Math.round(size.height * scale);

        const finalScale = 768 / Math.min(scaledWidth, scaledHeight);
        const finalWidth = Math.round(scaledWidth * finalScale);
        const finalHeight = Math.round(scaledHeight * finalScale);

        const squares = Math.ceil(finalWidth / 512) * Math.ceil(finalHeight / 512);
        const tokens = squares * 170 + 85;
        return tokens;
    }

    /**
     * Create a new Message instance from a prompt asynchronously.
     * @static
     * @param {Object} prompt - The prompt object.
     * @returns {Promise<Message>} A new instance of Message.
     */
    static fromPromptAsync(prompt) {
        return Message.createAsync(prompt.role, prompt.content, prompt.identifier);
    }

    /**
     * Returns the number of tokens in the message.
     * @returns {number} Number of tokens in the message.
     */
    getTokens() { return this.tokens; }
}

/**
 * Used for creating, managing, and interacting with a collection of Message instances.
 *
 * @class MessageCollection
 */
class MessageCollection {
    collection = [];
    identifier;

    /**
     * @constructor
     * @param {string} identifier - A unique identifier for the MessageCollection.
     * @param {...Object} items - An array of Message or MessageCollection instances to be added to the collection.
     */
    constructor(identifier, ...items) {
        for (let item of items) {
            if (!(item instanceof Message || item instanceof MessageCollection)) {
                throw new Error('Only Message and MessageCollection instances can be added to MessageCollection');
            }
        }

        this.collection.push(...items);
        this.identifier = identifier;
    }

    /**
     * Get chat in the format of {role, name, content, tool_calls}.
     * @returns {Array} Array of objects with role, name, and content properties.
     */
    getChat() {
        return this.collection.reduce((acc, message) => {
            if (message.content || message.tool_calls) {
                acc.push({
                    role: message.role,
                    content: message.content,
                    ...(message.name && { name: message.name }),
                    ...(message.tool_calls && { tool_calls: message.tool_calls }),
                    ...(message.role === 'tool' && { tool_call_id: message.identifier }),
                });
            }
            return acc;
        }, []);
    }

    /**
     * Method to get the collection of messages.
     * @returns {Array} The collection of Message instances.
     */
    getCollection() {
        return this.collection;
    }

    /**
     * Add a new item to the collection.
     * @param {Object} item - The Message or MessageCollection instance to be added.
     */
    add(item) {
        this.collection.push(item);
    }

    /**
     * Get an item from the collection by its identifier.
     * @param {string} identifier - The identifier of the item to be found.
     * @returns {Object} The found item, or undefined if no item was found.
     */
    getItemByIdentifier(identifier) {
        return this.collection.find(item => item?.identifier === identifier);
    }

    /**
     * Check if an item with the given identifier exists in the collection.
     * @param {string} identifier - The identifier to check.
     * @returns {boolean} True if an item with the given identifier exists, false otherwise.
     */
    hasItemWithIdentifier(identifier) {
        return this.collection.some(message => message.identifier === identifier);
    }

    /**
     * Get the total number of tokens in the collection.
     * @returns {number} The total number of tokens.
     */
    getTokens() {
        return this.collection.reduce((tokens, message) => tokens + message.getTokens(), 0);
    }

    /**
     * Combines message collections into a single collection.
     * @returns {Message[]} The collection of messages flattened into a single array.
     */
    flatten() {
        return this.collection.reduce((acc, message) => {
            if (message instanceof MessageCollection) {
                acc.push(...message.flatten());
            } else {
                acc.push(message);
            }
            return acc;
        }, []);
    }
}

/**
 * OpenAI API chat completion representation
 * const map = [{identifier: 'example', message: {role: 'system', content: 'exampleContent'}}, ...];
 *
 * This class creates a chat context that can be sent to Open AI's api
 * Includes message management and token budgeting.
 *
 * @see https://platform.openai.com/docs/guides/gpt/chat-completions-api
 *
 */
export class ChatCompletion {

    /**
     * Combines consecutive system messages into one if they have no name attached.
     * @returns {Promise<void>}
     */
    async squashSystemMessages() {
        const excludeList = ['newMainChat', 'newChat', 'groupNudge'];
        this.messages.collection = this.messages.flatten();

        let lastMessage = null;
        let squashedMessages = [];

        for (let message of this.messages.collection) {
            // Force exclude empty messages
            if (message.role === 'system' && !message.content) {
                continue;
            }

            const shouldSquash = (message) => {
                return !excludeList.includes(message.identifier) && message.role === 'system' && !message.name;
            };

            if (shouldSquash(message)) {
                if (lastMessage && shouldSquash(lastMessage)) {
                    lastMessage.content += '\n' + message.content;
                    lastMessage.tokens = await tokenHandler.countAsync({ role: lastMessage.role, content: lastMessage.content });
                }
                else {
                    squashedMessages.push(message);
                    lastMessage = message;
                }
            }
            else {
                squashedMessages.push(message);
                lastMessage = message;
            }
        }

        this.messages.collection = squashedMessages;
    }

    /**
     * Initializes a new instance of ChatCompletion.
     * Sets up the initial token budget and a new message collection.
     */
    constructor() {
        this.tokenBudget = 0;
        this.messages = new MessageCollection('root');
        this.loggingEnabled = false;
        this.overriddenPrompts = [];
    }

    /**
     * Retrieves all messages.
     *
     * @returns {MessageCollection} The MessageCollection instance holding all messages.
     */
    getMessages() {
        return this.messages;
    }

    /**
     * Calculates and sets the token budget based on context and response.
     *
     * @param {number} context - Number of tokens in the context.
     * @param {number} response - Number of tokens in the response.
     */
    setTokenBudget(context, response) {
        this.log(`Prompt tokens: ${context}`);
        this.log(`Completion tokens: ${response}`);

        this.tokenBudget = context - response;

        this.log(`Token budget: ${this.tokenBudget}`);
    }

    /**
     * Adds a message or message collection to the collection.
     *
     * @param {Message|MessageCollection} collection - The message or message collection to add.
     * @param {number|null} position - The position at which to add the collection.
     * @returns {ChatCompletion} The current instance for chaining.
     */
    add(collection, position = null) {
        this.validateMessageCollection(collection);
        this.checkTokenBudget(collection, collection.identifier);

        if (null !== position && -1 !== position) {
            this.messages.collection[position] = collection;
        } else {
            this.messages.collection.push(collection);
        }

        this.decreaseTokenBudgetBy(collection.getTokens());

        this.log(`Added ${collection.identifier}. Remaining tokens: ${this.tokenBudget}`);

        return this;
    }

    /**
     * Inserts a message at the start of the specified collection.
     *
     * @param {Message} message - The message to insert.
     * @param {string} identifier - The identifier of the collection where to insert the message.
     */
    insertAtStart(message, identifier) {
        this.insert(message, identifier, 'start');
    }

    /**
     * Inserts a message at the end of the specified collection.
     *
     * @param {Message} message - The message to insert.
     * @param {string} identifier - The identifier of the collection where to insert the message.
     */
    insertAtEnd(message, identifier) {
        this.insert(message, identifier, 'end');
    }

    /**
     * Inserts a message at the specified position in the specified collection.
     *
     * @param {Message} message - The message to insert.
     * @param {string} identifier - The identifier of the collection where to insert the message.
     * @param {string|number} position - The position at which to insert the message ('start' or 'end').
     */
    insert(message, identifier, position = 'end') {
        this.validateMessage(message);
        this.checkTokenBudget(message, message.identifier);

        const index = this.findMessageIndex(identifier);
        if (message.content || message.tool_calls) {
            if ('start' === position) this.messages.collection[index].collection.unshift(message);
            else if ('end' === position) this.messages.collection[index].collection.push(message);
            else if (typeof position === 'number') this.messages.collection[index].collection.splice(position, 0, message);

            this.decreaseTokenBudgetBy(message.getTokens());

            this.log(`Inserted ${message.identifier} into ${identifier}. Remaining tokens: ${this.tokenBudget}`);
        }
    }

    /**
     * Remove the last item of the collection
     *
     * @param identifier
     */
    removeLastFrom(identifier) {
        const index = this.findMessageIndex(identifier);
        const message = this.messages.collection[index].collection.pop();

        if (!message) {
            this.log(`No message to remove from ${identifier}`);
            return;
        }

        this.increaseTokenBudgetBy(message.getTokens());

        this.log(`Removed ${message.identifier} from ${identifier}. Remaining tokens: ${this.tokenBudget}`);
    }

    /**
     * Checks if the token budget can afford the tokens of the specified message.
     *
     * @param {Message} message - The message to check for affordability.
     * @returns {boolean} True if the budget can afford the message, false otherwise.
     */
    canAfford(message) {
        return 0 <= this.tokenBudget - message.getTokens();
    }

    /**
     * Checks if the token budget can afford the tokens of all the specified messages.
     * @param {Message[]} messages - The messages to check for affordability.
     * @returns {boolean} True if the budget can afford all the messages, false otherwise.
     */
    canAffordAll(messages) {
        return 0 <= this.tokenBudget - messages.reduce((total, message) => total + message.getTokens(), 0);
    }

    /**
     * Checks if a message with the specified identifier exists in the collection.
     *
     * @param {string} identifier - The identifier to check for existence.
     * @returns {boolean} True if a message with the specified identifier exists, false otherwise.
     */
    has(identifier) {
        return this.messages.hasItemWithIdentifier(identifier);
    }

    /**
     * Retrieves the total number of tokens in the collection.
     *
     * @returns {number} The total number of tokens.
     */
    getTotalTokenCount() {
        return this.messages.getTokens();
    }

    /**
     * Retrieves the chat as a flattened array of messages.
     *
     * @returns {Array} The chat messages.
     */
    getChat() {
        const chat = [];
        for (let item of this.messages.collection) {
            if (item instanceof MessageCollection) {
                chat.push(...item.getChat());
            } else if (item instanceof Message && (item.content || item.tool_calls)) {
                const message = {
                    role: item.role,
                    content: item.content,
                    ...(item.name ? { name: item.name } : {}),
                    ...(item.tool_calls ? { tool_calls: item.tool_calls } : {}),
                    ...(item.role === 'tool' ? { tool_call_id: item.identifier } : {}),
                };
                chat.push(message);
            } else {
                this.log(`Skipping invalid or empty message in collection: ${JSON.stringify(item)}`);
            }
        }
        return chat;
    }

    /**
     * Logs an output message to the console if logging is enabled.
     *
     * @param {string} output - The output message to log.
     */
    log(output) {
        if (this.loggingEnabled) console.log('[ChatCompletion] ' + output);
    }

    /**
     * Enables logging of output messages to the console.
     */
    enableLogging() {
        this.loggingEnabled = true;
    }

    /**
     * Disables logging of output messages to the console.
     */
    disableLogging() {
        this.loggingEnabled = false;
    }

    /**
     * Validates if the given argument is an instance of MessageCollection.
     * Throws an error if the validation fails.
     *
     * @param {MessageCollection} collection - The collection to validate.
     */
    validateMessageCollection(collection) {
        if (!(collection instanceof MessageCollection)) {
            console.log(collection);
            throw new Error('Argument must be an instance of MessageCollection');
        }
    }

    /**
     * Validates if the given argument is an instance of Message.
     * Throws an error if the validation fails.
     *
     * @param {Message} message - The message to validate.
     */
    validateMessage(message) {
        if (!(message instanceof Message)) {
            console.log(message);
            throw new Error('Argument must be an instance of Message');
        }
    }

    /**
     * Checks if the token budget can afford the tokens of the given message.
     * Throws an error if the budget can't afford the message.
     *
     * @param {Message} message - The message to check.
     * @param {string} identifier - The identifier of the message.
     */
    checkTokenBudget(message, identifier) {
        if (!this.canAfford(message)) {
            throw new TokenBudgetExceededError(identifier);
        }
    }

    /**
     * Reserves the tokens required by the given message from the token budget.
     *
     * @param {Message|MessageCollection|number} message - The message whose tokens to reserve.
     */
    reserveBudget(message) {
        const tokens = typeof message === 'number' ? message : message.getTokens();
        this.decreaseTokenBudgetBy(tokens);
    }

    /**
     * Frees up the tokens used by the given message from the token budget.
     *
     * @param {Message|MessageCollection} message - The message whose tokens to free.
     */
    freeBudget(message) { this.increaseTokenBudgetBy(message.getTokens()); }

    /**
     * Increases the token budget by the given number of tokens.
     * This function should be used sparingly, per design the completion should be able to work with its initial budget.
     *
     * @param {number} tokens - The number of tokens to increase the budget by.
     */
    increaseTokenBudgetBy(tokens) {
        this.tokenBudget += tokens;
    }

    /**
     * Decreases the token budget by the given number of tokens.
     * This function should be used sparingly, per design the completion should be able to work with its initial budget.
     *
     * @param {number} tokens - The number of tokens to decrease the budget by.
     */
    decreaseTokenBudgetBy(tokens) {
        this.tokenBudget -= tokens;
    }

    /**
     * Finds the index of a message in the collection by its identifier.
     * Throws an error if a message with the given identifier is not found.
     *
     * @param {string} identifier - The identifier of the message to find.
     * @returns {number} The index of the message in the collection.
     */
    findMessageIndex(identifier) {
        const index = this.messages.collection.findIndex(item => item?.identifier === identifier);
        if (index < 0) {
            throw new IdentifierNotFoundError(identifier);
        }
        return index;
    }

    /**
     * Sets the list of overridden prompts.
     * @param {string[]} list A list of prompts that were overridden.
     */
    setOverriddenPrompts(list) {
        this.overriddenPrompts = list;
    }

    getOverriddenPrompts() {
        return this.overriddenPrompts ?? [];
    }
}

function loadOpenAISettings(data, settings) {
    openai_setting_names = data.openai_setting_names;
    openai_settings = data.openai_settings;
    openai_settings.forEach(function (item, i, arr) {
        openai_settings[i] = JSON.parse(item);
    });

    $('#settings_preset_openai').empty();
    let arr_holder = {};
    openai_setting_names.forEach(function (item, i, arr) {
        arr_holder[item] = i;
        $('#settings_preset_openai').append(`<option value=${i}>${item}</option>`);

    });
    openai_setting_names = arr_holder;

    oai_settings.preset_settings_openai = settings.preset_settings_openai;
    $(`#settings_preset_openai option[value=${openai_setting_names[oai_settings.preset_settings_openai]}]`).attr('selected', true);

    oai_settings.temp_openai = settings.temp_openai ?? default_settings.temp_openai;
    oai_settings.freq_pen_openai = settings.freq_pen_openai ?? default_settings.freq_pen_openai;
    oai_settings.pres_pen_openai = settings.pres_pen_openai ?? default_settings.pres_pen_openai;
    oai_settings.top_p_openai = settings.top_p_openai ?? default_settings.top_p_openai;
    oai_settings.top_k_openai = settings.top_k_openai ?? default_settings.top_k_openai;
    oai_settings.top_a_openai = settings.top_a_openai ?? default_settings.top_a_openai;
    oai_settings.min_p_openai = settings.min_p_openai ?? default_settings.min_p_openai;
    oai_settings.repetition_penalty_openai = settings.repetition_penalty_openai ?? default_settings.repetition_penalty_openai;
    oai_settings.stream_openai = settings.stream_openai ?? default_settings.stream_openai;
    oai_settings.openai_max_context = settings.openai_max_context ?? default_settings.openai_max_context;
    oai_settings.openai_max_tokens = settings.openai_max_tokens ?? default_settings.openai_max_tokens;
    oai_settings.bias_preset_selected = settings.bias_preset_selected ?? default_settings.bias_preset_selected;
    oai_settings.bias_presets = settings.bias_presets ?? default_settings.bias_presets;
    oai_settings.max_context_unlocked = settings.max_context_unlocked ?? default_settings.max_context_unlocked;
    oai_settings.send_if_empty = settings.send_if_empty ?? default_settings.send_if_empty;
    oai_settings.wi_format = settings.wi_format ?? default_settings.wi_format;
    oai_settings.scenario_format = settings.scenario_format ?? default_settings.scenario_format;
    oai_settings.personality_format = settings.personality_format ?? default_settings.personality_format;
    oai_settings.group_nudge_prompt = settings.group_nudge_prompt ?? default_settings.group_nudge_prompt;
    oai_settings.claude_model = settings.claude_model ?? default_settings.claude_model;
    oai_settings.windowai_model = settings.windowai_model ?? default_settings.windowai_model;
    oai_settings.openrouter_model = settings.openrouter_model ?? default_settings.openrouter_model;
    oai_settings.openrouter_group_models = settings.openrouter_group_models ?? default_settings.openrouter_group_models;
    oai_settings.openrouter_sort_models = settings.openrouter_sort_models ?? default_settings.openrouter_sort_models;
    oai_settings.openrouter_use_fallback = settings.openrouter_use_fallback ?? default_settings.openrouter_use_fallback;
    oai_settings.openrouter_allow_fallbacks = settings.openrouter_allow_fallbacks ?? default_settings.openrouter_allow_fallbacks;
    oai_settings.openrouter_middleout = settings.openrouter_middleout ?? default_settings.openrouter_middleout;
    oai_settings.ai21_model = settings.ai21_model ?? default_settings.ai21_model;
    oai_settings.mistralai_model = settings.mistralai_model ?? default_settings.mistralai_model;
    oai_settings.cohere_model = settings.cohere_model ?? default_settings.cohere_model;
    oai_settings.perplexity_model = settings.perplexity_model ?? default_settings.perplexity_model;
    oai_settings.groq_model = settings.groq_model ?? default_settings.groq_model;
    oai_settings.nanogpt_model = settings.nanogpt_model ?? default_settings.nanogpt_model;
    oai_settings.deepseek_model = settings.deepseek_model ?? default_settings.deepseek_model;
    oai_settings.blockentropy_model = settings.blockentropy_model ?? default_settings.blockentropy_model;
    oai_settings.zerooneai_model = settings.zerooneai_model ?? default_settings.zerooneai_model;
    oai_settings.custom_model = settings.custom_model ?? default_settings.custom_model;
    oai_settings.custom_url = settings.custom_url ?? default_settings.custom_url;
    oai_settings.custom_include_body = settings.custom_include_body ?? default_settings.custom_include_body;
    oai_settings.custom_exclude_body = settings.custom_exclude_body ?? default_settings.custom_exclude_body;
    oai_settings.custom_include_headers = settings.custom_include_headers ?? default_settings.custom_include_headers;
    oai_settings.custom_prompt_post_processing = settings.custom_prompt_post_processing ?? default_settings.custom_prompt_post_processing;
    oai_settings.google_model = settings.google_model ?? default_settings.google_model;
    oai_settings.chat_completion_source = settings.chat_completion_source ?? default_settings.chat_completion_source;
    oai_settings.api_url_scale = settings.api_url_scale ?? default_settings.api_url_scale;
    oai_settings.show_external_models = settings.show_external_models ?? default_settings.show_external_models;
    oai_settings.proxy_password = settings.proxy_password ?? default_settings.proxy_password;
    oai_settings.assistant_prefill = settings.assistant_prefill ?? default_settings.assistant_prefill;
    oai_settings.assistant_impersonation = settings.assistant_impersonation ?? default_settings.assistant_impersonation;
    oai_settings.image_inlining = settings.image_inlining ?? default_settings.image_inlining;
    oai_settings.inline_image_quality = settings.inline_image_quality ?? default_settings.inline_image_quality;
    oai_settings.bypass_status_check = settings.bypass_status_check ?? default_settings.bypass_status_check;
    oai_settings.show_thoughts = settings.show_thoughts ?? default_settings.show_thoughts;
    oai_settings.reasoning_effort = settings.reasoning_effort ?? default_settings.reasoning_effort;
    oai_settings.enable_web_search = settings.enable_web_search ?? default_settings.enable_web_search;
    oai_settings.seed = settings.seed ?? default_settings.seed;
    oai_settings.n = settings.n ?? default_settings.n;

    oai_settings.prompts = settings.prompts ?? default_settings.prompts;
    oai_settings.prompt_order = settings.prompt_order ?? default_settings.prompt_order;

    oai_settings.new_chat_prompt = settings.new_chat_prompt ?? default_settings.new_chat_prompt;
    oai_settings.new_group_chat_prompt = settings.new_group_chat_prompt ?? default_settings.new_group_chat_prompt;
    oai_settings.new_example_chat_prompt = settings.new_example_chat_prompt ?? default_settings.new_example_chat_prompt;
    oai_settings.continue_nudge_prompt = settings.continue_nudge_prompt ?? default_settings.continue_nudge_prompt;
    oai_settings.squash_system_messages = settings.squash_system_messages ?? default_settings.squash_system_messages;
    oai_settings.continue_prefill = settings.continue_prefill ?? default_settings.continue_prefill;
    oai_settings.names_behavior = settings.names_behavior ?? default_settings.names_behavior;
    oai_settings.continue_postfix = settings.continue_postfix ?? default_settings.continue_postfix;
    oai_settings.function_calling = settings.function_calling ?? default_settings.function_calling;
    oai_settings.openrouter_providers = settings.openrouter_providers ?? default_settings.openrouter_providers;

    // Migrate from old settings
    if (settings.names_in_completion === true) {
        oai_settings.names_behavior = character_names_behavior.COMPLETION;
    }

    if (oai_settings.ai21_model.startsWith('j2-')) {
        oai_settings.ai21_model = 'jamba-1.6-large';
    }

    if (settings.wrap_in_quotes !== undefined) oai_settings.wrap_in_quotes = !!settings.wrap_in_quotes;
    if (settings.openai_model !== undefined) oai_settings.openai_model = settings.openai_model;
    if (settings.claude_use_sysprompt !== undefined) oai_settings.claude_use_sysprompt = !!settings.claude_use_sysprompt;
    if (settings.use_makersuite_sysprompt !== undefined) oai_settings.use_makersuite_sysprompt = !!settings.use_makersuite_sysprompt;
    if (settings.use_alt_scale !== undefined) { oai_settings.use_alt_scale = !!settings.use_alt_scale; updateScaleForm(); }
    $('#stream_toggle').prop('checked', oai_settings.stream_openai);
    $('#api_url_scale').val(oai_settings.api_url_scale);
    $('#openai_proxy_password').val(oai_settings.proxy_password);
    $('#claude_assistant_prefill').val(oai_settings.assistant_prefill);
    $('#claude_assistant_impersonation').val(oai_settings.assistant_impersonation);
    $('#openai_image_inlining').prop('checked', oai_settings.image_inlining);
    $('#openai_bypass_status_check').prop('checked', oai_settings.bypass_status_check);

    $('#openai_inline_image_quality').val(oai_settings.inline_image_quality);
    $(`#openai_inline_image_quality option[value="${oai_settings.inline_image_quality}"]`).prop('selected', true);

    $('#model_openai_select').val(oai_settings.openai_model);
    $(`#model_openai_select option[value="${oai_settings.openai_model}"`).attr('selected', true);
    $('#model_claude_select').val(oai_settings.claude_model);
    $(`#model_claude_select option[value="${oai_settings.claude_model}"`).attr('selected', true);
    $('#model_windowai_select').val(oai_settings.windowai_model);
    $(`#model_windowai_select option[value="${oai_settings.windowai_model}"`).attr('selected', true);
    $('#model_google_select').val(oai_settings.google_model);
    $(`#model_google_select option[value="${oai_settings.google_model}"`).attr('selected', true);
    $('#model_ai21_select').val(oai_settings.ai21_model);
    $(`#model_ai21_select option[value="${oai_settings.ai21_model}"`).attr('selected', true);
    $('#model_mistralai_select').val(oai_settings.mistralai_model);
    $(`#model_mistralai_select option[value="${oai_settings.mistralai_model}"`).attr('selected', true);
    $('#model_cohere_select').val(oai_settings.cohere_model);
    $(`#model_cohere_select option[value="${oai_settings.cohere_model}"`).attr('selected', true);
    $('#model_perplexity_select').val(oai_settings.perplexity_model);
    $(`#model_perplexity_select option[value="${oai_settings.perplexity_model}"`).attr('selected', true);
    $('#model_groq_select').val(oai_settings.groq_model);
    $(`#model_groq_select option[value="${oai_settings.groq_model}"`).attr('selected', true);
    $('#model_nanogpt_select').val(oai_settings.nanogpt_model);
    $(`#model_nanogpt_select option[value="${oai_settings.nanogpt_model}"`).attr('selected', true);
    $('#model_deepseek_select').val(oai_settings.deepseek_model);
    $(`#model_deepseek_select option[value="${oai_settings.deepseek_model}"`).prop('selected', true);
    $('#model_01ai_select').val(oai_settings.zerooneai_model);
    $('#model_blockentropy_select').val(oai_settings.blockentropy_model);
    $('#custom_model_id').val(oai_settings.custom_model);
    $('#custom_api_url_text').val(oai_settings.custom_url);
    $('#openai_max_context').val(oai_settings.openai_max_context);
    $('#openai_max_context_counter').val(`${oai_settings.openai_max_context}`);
    $('#model_openrouter_select').val(oai_settings.openrouter_model);
    $('#openrouter_sort_models').val(oai_settings.openrouter_sort_models);

    $('#openai_max_tokens').val(oai_settings.openai_max_tokens);

    $('#wrap_in_quotes').prop('checked', oai_settings.wrap_in_quotes);
    $('#openai_show_external_models').prop('checked', oai_settings.show_external_models);
    $('#openai_external_category').toggle(oai_settings.show_external_models);
    $('#claude_use_sysprompt').prop('checked', oai_settings.claude_use_sysprompt);
    $('#use_makersuite_sysprompt').prop('checked', oai_settings.use_makersuite_sysprompt);
    $('#scale-alt').prop('checked', oai_settings.use_alt_scale);
    $('#openrouter_use_fallback').prop('checked', oai_settings.openrouter_use_fallback);
    $('#openrouter_group_models').prop('checked', oai_settings.openrouter_group_models);
    $('#openrouter_allow_fallbacks').prop('checked', oai_settings.openrouter_allow_fallbacks);
    $('#openrouter_providers_chat').val(oai_settings.openrouter_providers).trigger('change');
    $('#openrouter_middleout').val(oai_settings.openrouter_middleout);
    $('#squash_system_messages').prop('checked', oai_settings.squash_system_messages);
    $('#continue_prefill').prop('checked', oai_settings.continue_prefill);
    $('#openai_function_calling').prop('checked', oai_settings.function_calling);
    if (settings.impersonation_prompt !== undefined) oai_settings.impersonation_prompt = settings.impersonation_prompt;

    $('#impersonation_prompt_textarea').val(oai_settings.impersonation_prompt);

    $('#newchat_prompt_textarea').val(oai_settings.new_chat_prompt);
    $('#newgroupchat_prompt_textarea').val(oai_settings.new_group_chat_prompt);
    $('#newexamplechat_prompt_textarea').val(oai_settings.new_example_chat_prompt);
    $('#continue_nudge_prompt_textarea').val(oai_settings.continue_nudge_prompt);

    $('#wi_format_textarea').val(oai_settings.wi_format);
    $('#scenario_format_textarea').val(oai_settings.scenario_format);
    $('#personality_format_textarea').val(oai_settings.personality_format);
    $('#group_nudge_prompt_textarea').val(oai_settings.group_nudge_prompt);
    $('#send_if_empty_textarea').val(oai_settings.send_if_empty);

    $('#temp_openai').val(oai_settings.temp_openai);
    $('#temp_counter_openai').val(Number(oai_settings.temp_openai).toFixed(2));

    $('#freq_pen_openai').val(oai_settings.freq_pen_openai);
    $('#freq_pen_counter_openai').val(Number(oai_settings.freq_pen_openai).toFixed(2));

    $('#pres_pen_openai').val(oai_settings.pres_pen_openai);
    $('#pres_pen_counter_openai').val(Number(oai_settings.pres_pen_openai).toFixed(2));

    $('#top_p_openai').val(oai_settings.top_p_openai);
    $('#top_p_counter_openai').val(Number(oai_settings.top_p_openai).toFixed(2));

    $('#top_k_openai').val(oai_settings.top_k_openai);
    $('#top_k_counter_openai').val(Number(oai_settings.top_k_openai).toFixed(0));
    $('#top_a_openai').val(oai_settings.top_a_openai);
    $('#top_a_counter_openai').val(Number(oai_settings.top_a_openai));
    $('#min_p_openai').val(oai_settings.min_p_openai);
    $('#min_p_counter_openai').val(Number(oai_settings.min_p_openai));
    $('#repetition_penalty_openai').val(oai_settings.repetition_penalty_openai);
    $('#repetition_penalty_counter_openai').val(Number(oai_settings.repetition_penalty_openai));
    $('#seed_openai').val(oai_settings.seed);
    $('#n_openai').val(oai_settings.n);
    $('#openai_show_thoughts').prop('checked', oai_settings.show_thoughts);
    $('#openai_enable_web_search').prop('checked', oai_settings.enable_web_search);

    $('#openai_reasoning_effort').val(oai_settings.reasoning_effort);
    $(`#openai_reasoning_effort option[value="${oai_settings.reasoning_effort}"]`).prop('selected', true);

    if (settings.reverse_proxy !== undefined) oai_settings.reverse_proxy = settings.reverse_proxy;
    $('#openai_reverse_proxy').val(oai_settings.reverse_proxy);

    $('.reverse_proxy_warning').toggle(oai_settings.reverse_proxy !== '');

    $('#openai_logit_bias_preset').empty();
    for (const preset of Object.keys(oai_settings.bias_presets)) {
        // Backfill missing IDs
        if (Array.isArray(oai_settings.bias_presets[preset])) {
            oai_settings.bias_presets[preset].forEach((bias) => {
                if (bias && !bias.id) {
                    bias.id = uuidv4();
                }
            });
        }
        const option = document.createElement('option');
        option.innerText = preset;
        option.value = preset;
        option.selected = preset === oai_settings.bias_preset_selected;
        $('#openai_logit_bias_preset').append(option);
    }
    $('#openai_logit_bias_preset').trigger('change');

    // Upgrade Palm to Makersuite
    if (oai_settings.chat_completion_source === 'palm') {
        oai_settings.chat_completion_source = chat_completion_sources.MAKERSUITE;
    }

    setNamesBehaviorControls();
    setContinuePostfixControls();

    if (oai_settings.custom_prompt_post_processing === custom_prompt_post_processing_types.CLAUDE) {
        oai_settings.custom_prompt_post_processing = custom_prompt_post_processing_types.MERGE;
    }

    $('#chat_completion_source').val(oai_settings.chat_completion_source).trigger('change');
    $('#oai_max_context_unlocked').prop('checked', oai_settings.max_context_unlocked);
    $('#custom_prompt_post_processing').val(oai_settings.custom_prompt_post_processing);
    $(`#custom_prompt_post_processing option[value="${oai_settings.custom_prompt_post_processing}"]`).attr('selected', true);
}

function setNamesBehaviorControls() {
    switch (oai_settings.names_behavior) {
        case character_names_behavior.NONE:
            $('#character_names_none').prop('checked', true);
            break;
        case character_names_behavior.DEFAULT:
            $('#character_names_default').prop('checked', true);
            break;
        case character_names_behavior.COMPLETION:
            $('#character_names_completion').prop('checked', true);
            break;
        case character_names_behavior.CONTENT:
            $('#character_names_content').prop('checked', true);
            break;
    }

    const checkedItemText = $('input[name="character_names"]:checked ~ span').text().trim();
    $('#character_names_display').text(checkedItemText);
}

function setContinuePostfixControls() {
    switch (oai_settings.continue_postfix) {
        case continue_postfix_types.NONE:
            $('#continue_postfix_none').prop('checked', true);
            break;
        case continue_postfix_types.SPACE:
            $('#continue_postfix_space').prop('checked', true);
            break;
        case continue_postfix_types.NEWLINE:
            $('#continue_postfix_newline').prop('checked', true);
            break;
        case continue_postfix_types.DOUBLE_NEWLINE:
            $('#continue_postfix_double_newline').prop('checked', true);
            break;
        default:
            // Prevent preset value abuse
            oai_settings.continue_postfix = continue_postfix_types.SPACE;
            $('#continue_postfix_space').prop('checked', true);
            break;
    }

    $('#continue_postfix').val(oai_settings.continue_postfix);
    const checkedItemText = $('input[name="continue_postfix"]:checked ~ span').text().trim();
    $('#continue_postfix_display').text(checkedItemText);
}

async function getStatusOpen() {
    if (oai_settings.chat_completion_source == chat_completion_sources.WINDOWAI) {
        let status;

        if ('ai' in window) {
            status = 'Valid';
        }
        else {
            showWindowExtensionError();
            status = 'no_connection';
        }

        setOnlineStatus(status);
        return resultCheckStatus();
    }

    const noValidateSources = [
        chat_completion_sources.SCALE,
        chat_completion_sources.CLAUDE,
        chat_completion_sources.AI21,
        chat_completion_sources.MAKERSUITE,
        chat_completion_sources.PERPLEXITY,
        chat_completion_sources.GROQ,
    ];
    if (noValidateSources.includes(oai_settings.chat_completion_source)) {
        let status = t`Key saved; press \"Test Message\" to verify.`;
        setOnlineStatus(status);
        return resultCheckStatus();
    }

    let data = {
        reverse_proxy: oai_settings.reverse_proxy,
        proxy_password: oai_settings.proxy_password,
        chat_completion_source: oai_settings.chat_completion_source,
    };

    if (oai_settings.reverse_proxy && [chat_completion_sources.CLAUDE, chat_completion_sources.OPENAI, chat_completion_sources.MISTRALAI, chat_completion_sources.MAKERSUITE, chat_completion_sources.DEEPSEEK].includes(oai_settings.chat_completion_source)) {
        await validateReverseProxy();
    }

    if (oai_settings.chat_completion_source === chat_completion_sources.CUSTOM) {
        $('.model_custom_select').empty();
        data.custom_url = oai_settings.custom_url;
        data.custom_include_headers = oai_settings.custom_include_headers;
    }

    const canBypass = (oai_settings.chat_completion_source === chat_completion_sources.OPENAI && oai_settings.bypass_status_check) || oai_settings.chat_completion_source === chat_completion_sources.CUSTOM;
    if (canBypass) {
        setOnlineStatus('Status check bypassed');
    }

    try {
        const response = await fetch('/api/backends/chat-completions/status', {
            method: 'POST',
            headers: getRequestHeaders(),
            body: JSON.stringify(data),
            signal: abortStatusCheck.signal,
            cache: 'no-cache',
        });

        if (!response.ok) {
            throw new Error(response.statusText);
        }

        const responseData = await response.json();

        if ('data' in responseData && Array.isArray(responseData.data)) {
            saveModelList(responseData.data);
        }
        if (!('error' in responseData)) {
            setOnlineStatus('Valid');
        }
    } catch (error) {
        console.error(error);

        if (!canBypass) {
            setOnlineStatus('no_connection');
        }
    }

    return resultCheckStatus();
}

function showWindowExtensionError() {
    toastr.error(t`Get it here:` + ' <a href="https://windowai.io/" target="_blank">windowai.io</a>', t`Extension is not installed`, {
        escapeHtml: false,
        timeOut: 0,
        extendedTimeOut: 0,
        preventDuplicates: true,
    });
}

/**
 * Persist a settings preset with the given name
 *
 * @param name - Name of the preset
 * @param settings The OpenAi settings object
 * @param triggerUi Whether the change event of preset UI element should be emitted
 * @returns {Promise<void>}
 */
async function saveOpenAIPreset(name, settings, triggerUi = true) {
    const presetBody = {
        chat_completion_source: settings.chat_completion_source,
        openai_model: settings.openai_model,
        claude_model: settings.claude_model,
        windowai_model: settings.windowai_model,
        openrouter_model: settings.openrouter_model,
        openrouter_use_fallback: settings.openrouter_use_fallback,
        openrouter_group_models: settings.openrouter_group_models,
        openrouter_sort_models: settings.openrouter_sort_models,
        openrouter_providers: settings.openrouter_providers,
        openrouter_allow_fallbacks: settings.openrouter_allow_fallbacks,
        openrouter_middleout: settings.openrouter_middleout,
        ai21_model: settings.ai21_model,
        mistralai_model: settings.mistralai_model,
        cohere_model: settings.cohere_model,
        perplexity_model: settings.perplexity_model,
        groq_model: settings.groq_model,
        zerooneai_model: settings.zerooneai_model,
        blockentropy_model: settings.blockentropy_model,
        custom_model: settings.custom_model,
        custom_url: settings.custom_url,
        custom_include_body: settings.custom_include_body,
        custom_exclude_body: settings.custom_exclude_body,
        custom_include_headers: settings.custom_include_headers,
        custom_prompt_post_processing: settings.custom_prompt_post_processing,
        google_model: settings.google_model,
        temperature: settings.temp_openai,
        frequency_penalty: settings.freq_pen_openai,
        presence_penalty: settings.pres_pen_openai,
        top_p: settings.top_p_openai,
        top_k: settings.top_k_openai,
        top_a: settings.top_a_openai,
        min_p: settings.min_p_openai,
        repetition_penalty: settings.repetition_penalty_openai,
        openai_max_context: settings.openai_max_context,
        openai_max_tokens: settings.openai_max_tokens,
        wrap_in_quotes: settings.wrap_in_quotes,
        names_behavior: settings.names_behavior,
        send_if_empty: settings.send_if_empty,
        jailbreak_prompt: settings.jailbreak_prompt,
        impersonation_prompt: settings.impersonation_prompt,
        new_chat_prompt: settings.new_chat_prompt,
        new_group_chat_prompt: settings.new_group_chat_prompt,
        new_example_chat_prompt: settings.new_example_chat_prompt,
        continue_nudge_prompt: settings.continue_nudge_prompt,
        bias_preset_selected: settings.bias_preset_selected,
        reverse_proxy: settings.reverse_proxy,
        proxy_password: settings.proxy_password,
        max_context_unlocked: settings.max_context_unlocked,
        wi_format: settings.wi_format,
        scenario_format: settings.scenario_format,
        personality_format: settings.personality_format,
        group_nudge_prompt: settings.group_nudge_prompt,
        stream_openai: settings.stream_openai,
        prompts: settings.prompts,
        prompt_order: settings.prompt_order,
        api_url_scale: settings.api_url_scale,
        show_external_models: settings.show_external_models,
        assistant_prefill: settings.assistant_prefill,
        assistant_impersonation: settings.assistant_impersonation,
        claude_use_sysprompt: settings.claude_use_sysprompt,
        use_makersuite_sysprompt: settings.use_makersuite_sysprompt,
        use_alt_scale: settings.use_alt_scale,
        squash_system_messages: settings.squash_system_messages,
        image_inlining: settings.image_inlining,
        inline_image_quality: settings.inline_image_quality,
        bypass_status_check: settings.bypass_status_check,
        continue_prefill: settings.continue_prefill,
        continue_postfix: settings.continue_postfix,
        function_calling: settings.function_calling,
        show_thoughts: settings.show_thoughts,
        reasoning_effort: settings.reasoning_effort,
        enable_web_search: settings.enable_web_search,
        seed: settings.seed,
        n: settings.n,
    };

    const savePresetSettings = await fetch(`/api/presets/save-openai?name=${name}`, {
        method: 'POST',
        headers: getRequestHeaders(),
        body: JSON.stringify(presetBody),
    });

    if (savePresetSettings.ok) {
        const data = await savePresetSettings.json();

        if (Object.keys(openai_setting_names).includes(data.name)) {
            oai_settings.preset_settings_openai = data.name;
            const value = openai_setting_names[data.name];
            Object.assign(openai_settings[value], presetBody);
            $(`#settings_preset_openai option[value="${value}"]`).attr('selected', true);
            if (triggerUi) $('#settings_preset_openai').trigger('change');
        }
        else {
            openai_settings.push(presetBody);
            openai_setting_names[data.name] = openai_settings.length - 1;
            const option = document.createElement('option');
            option.selected = true;
            option.value = openai_settings.length - 1;
            option.innerText = data.name;
            if (triggerUi) $('#settings_preset_openai').append(option).trigger('change');
        }
    } else {
        toastr.error(t`Failed to save preset`);
        throw new Error('Failed to save preset');
    }
}

function onLogitBiasPresetChange() {
    const value = String($('#openai_logit_bias_preset').find(':selected').val());
    const preset = oai_settings.bias_presets[value];

    if (!Array.isArray(preset)) {
        console.error('Preset not found');
        return;
    }

    oai_settings.bias_preset_selected = value;
    const list = $('.openai_logit_bias_list');
    list.empty();

    for (const entry of preset) {
        if (entry) {
            createLogitBiasListItem(entry);
        }
    }

    // Check if a sortable instance exists
    if (list.sortable('instance') !== undefined) {
        // Destroy the instance
        list.sortable('destroy');
    }

    // Make the list sortable
    list.sortable({
        delay: getSortableDelay(),
        handle: '.drag-handle',
        stop: function () {
            const order = [];
            list.children().each(function () {
                order.unshift($(this).data('id'));
            });
            preset.sort((a, b) => order.indexOf(a.id) - order.indexOf(b.id));
            console.log('Logit bias reordered:', preset);
            saveSettingsDebounced();
        },
    });

    biasCache = undefined;
    saveSettingsDebounced();
}

function createNewLogitBiasEntry() {
    const entry = { id: uuidv4(), text: '', value: 0 };
    oai_settings.bias_presets[oai_settings.bias_preset_selected].push(entry);
    biasCache = undefined;
    createLogitBiasListItem(entry);
    saveSettingsDebounced();
}

function createLogitBiasListItem(entry) {
    if (!entry.id) {
        entry.id = uuidv4();
    }
    const id = entry.id;
    const template = $('#openai_logit_bias_template .openai_logit_bias_form').clone();
    template.data('id', id);
    template.find('.openai_logit_bias_text').val(entry.text).on('input', function () {
        entry.text = String($(this).val());
        biasCache = undefined;
        saveSettingsDebounced();
    });
    template.find('.openai_logit_bias_value').val(entry.value).on('input', function () {
        const min = Number($(this).attr('min'));
        const max = Number($(this).attr('max'));
        let value = Number($(this).val());

        if (value < min) {
            $(this).val(min);
            value = min;
        }

        if (value > max) {
            $(this).val(max);
            value = max;
        }

        entry.value = value;
        biasCache = undefined;
        saveSettingsDebounced();
    });
    template.find('.openai_logit_bias_remove').on('click', function () {
        $(this).closest('.openai_logit_bias_form').remove();
        const preset = oai_settings.bias_presets[oai_settings.bias_preset_selected];
        const index = preset.findIndex(item => item.id === id);
        if (index >= 0) {
            preset.splice(index, 1);
        }
        onLogitBiasPresetChange();
    });
    $('.openai_logit_bias_list').prepend(template);
}

async function createNewLogitBiasPreset() {
    const name = await callPopup('Preset name:', 'input');

    if (!name) {
        return;
    }

    if (name in oai_settings.bias_presets) {
        toastr.error(t`Preset name should be unique.`);
        return;
    }

    oai_settings.bias_preset_selected = name;
    oai_settings.bias_presets[name] = [];

    addLogitBiasPresetOption(name);
    saveSettingsDebounced();
}

function addLogitBiasPresetOption(name) {
    const option = document.createElement('option');
    option.innerText = name;
    option.value = name;
    option.selected = true;

    $('#openai_logit_bias_preset').append(option);
    $('#openai_logit_bias_preset').trigger('change');
}

function onImportPresetClick() {
    $('#openai_preset_import_file').trigger('click');
}

function onLogitBiasPresetImportClick() {
    $('#openai_logit_bias_import_file').trigger('click');
}

async function onPresetImportFileChange(e) {
    const file = e.target.files[0];

    if (!file) {
        return;
    }

    const name = file.name.replace(/\.[^/.]+$/, '');
    const importedFile = await getFileText(file);
    let presetBody;
    e.target.value = '';

    try {
        presetBody = JSON.parse(importedFile);
    } catch (err) {
        toastr.error(t`Invalid file`);
        return;
    }

    const fields = sensitiveFields.filter(field => presetBody[field]).map(field => `<b>${field}</b>`);
    const shouldConfirm = fields.length > 0;

    if (shouldConfirm) {
        const textHeader = 'The imported preset contains proxy and/or custom endpoint settings.';
        const textMessage = fields.join('<br>');
        const cancelButton = { text: 'Cancel import', result: POPUP_RESULT.CANCELLED, appendAtEnd: true };
        const popupOptions = { customButtons: [cancelButton], okButton: 'Remove them', cancelButton: 'Import as-is' };
        const popupResult = await Popup.show.confirm(textHeader, textMessage, popupOptions);

        if (popupResult === POPUP_RESULT.CANCELLED) {
            console.log('Import cancelled by user');
            return;
        }

        if (popupResult === POPUP_RESULT.AFFIRMATIVE) {
            sensitiveFields.forEach(field => delete presetBody[field]);
        }
    }

    if (name in openai_setting_names) {
        const confirm = await callPopup('Preset name already exists. Overwrite?', 'confirm');

        if (!confirm) {
            return;
        }
    }

    await eventSource.emit(event_types.OAI_PRESET_IMPORT_READY, { data: presetBody, presetName: name });

    const savePresetSettings = await fetch(`/api/presets/save-openai?name=${name}`, {
        method: 'POST',
        headers: getRequestHeaders(),
        body: importedFile,
    });

    if (!savePresetSettings.ok) {
        toastr.error(t`Failed to save preset`);
        return;
    }

    const data = await savePresetSettings.json();

    if (Object.keys(openai_setting_names).includes(data.name)) {
        oai_settings.preset_settings_openai = data.name;
        const value = openai_setting_names[data.name];
        Object.assign(openai_settings[value], presetBody);
        $(`#settings_preset_openai option[value="${value}"]`).attr('selected', true);
        $('#settings_preset_openai').trigger('change');
    } else {
        openai_settings.push(presetBody);
        openai_setting_names[data.name] = openai_settings.length - 1;
        const option = document.createElement('option');
        option.selected = true;
        option.value = openai_settings.length - 1;
        option.innerText = data.name;
        $('#settings_preset_openai').append(option).trigger('change');
    }
}

async function onExportPresetClick() {
    if (!oai_settings.preset_settings_openai) {
        toastr.error(t`No preset selected`);
        return;
    }

    const preset = structuredClone(openai_settings[openai_setting_names[oai_settings.preset_settings_openai]]);

    const fieldValues = sensitiveFields.filter(field => preset[field]).map(field => `<b>${field}</b>: <code>${preset[field]}</code>`);
    const shouldConfirm = fieldValues.length > 0;
    const textHeader = t`Your preset contains proxy and/or custom endpoint settings.`;
    const textMessage = '<div>' + t`Do you want to remove these fields before exporting?` + `</div><br>${DOMPurify.sanitize(fieldValues.join('<br>'))}`;
    const cancelButton = { text: 'Cancel', result: POPUP_RESULT.CANCELLED, appendAtEnd: true };
    const popupOptions = { customButtons: [cancelButton] };
    const popupResult = await Popup.show.confirm(textHeader, textMessage, popupOptions);

    if (popupResult === POPUP_RESULT.CANCELLED) {
        console.log('Export cancelled by user');
        return;
    }

    if (!shouldConfirm || popupResult === POPUP_RESULT.AFFIRMATIVE) {
        sensitiveFields.forEach(field => delete preset[field]);
    }

    await eventSource.emit(event_types.OAI_PRESET_EXPORT_READY, preset);
    const presetJsonString = JSON.stringify(preset, null, 4);
    const presetFileName = `${oai_settings.preset_settings_openai}.json`;
    download(presetJsonString, presetFileName, 'application/json');
}

async function onLogitBiasPresetImportFileChange(e) {
    const file = e.target.files[0];

    if (!file || file.type !== 'application/json') {
        return;
    }

    const name = file.name.replace(/\.[^/.]+$/, '');
    const importedFile = await parseJsonFile(file);
    e.target.value = '';

    if (name in oai_settings.bias_presets) {
        toastr.error(t`Preset name should be unique.`);
        return;
    }

    if (!Array.isArray(importedFile)) {
        toastr.error(t`Invalid logit bias preset file.`);
        return;
    }

    const validEntries = [];

    for (const entry of importedFile) {
        if (typeof entry == 'object' && entry !== null) {
            if (Object.hasOwn(entry, 'text') &&
                Object.hasOwn(entry, 'value')) {
                if (!entry.id) {
                    entry.id = uuidv4();
                }
                validEntries.push(entry);
            }
        }
    }

    oai_settings.bias_presets[name] = validEntries;
    oai_settings.bias_preset_selected = name;

    addLogitBiasPresetOption(name);
    saveSettingsDebounced();
}

function onLogitBiasPresetExportClick() {
    if (!oai_settings.bias_preset_selected || Object.keys(oai_settings.bias_presets).length === 0) {
        return;
    }

    const presetJsonString = JSON.stringify(oai_settings.bias_presets[oai_settings.bias_preset_selected], null, 4);
    const presetFileName = `${oai_settings.bias_preset_selected}.json`;
    download(presetJsonString, presetFileName, 'application/json');
}

async function onDeletePresetClick() {
    const confirm = await callPopup(t`Delete the preset? This action is irreversible and your current settings will be overwritten.`, 'confirm');

    if (!confirm) {
        return;
    }

    const nameToDelete = oai_settings.preset_settings_openai;
    const value = openai_setting_names[oai_settings.preset_settings_openai];
    $(`#settings_preset_openai option[value="${value}"]`).remove();
    delete openai_setting_names[oai_settings.preset_settings_openai];
    oai_settings.preset_settings_openai = null;

    if (Object.keys(openai_setting_names).length) {
        oai_settings.preset_settings_openai = Object.keys(openai_setting_names)[0];
        const newValue = openai_setting_names[oai_settings.preset_settings_openai];
        $(`#settings_preset_openai option[value="${newValue}"]`).attr('selected', true);
        $('#settings_preset_openai').trigger('change');
    }

    const response = await fetch('/api/presets/delete-openai', {
        method: 'POST',
        headers: getRequestHeaders(),
        body: JSON.stringify({ name: nameToDelete }),
    });

    if (!response.ok) {
        toastr.warning(t`Preset was not deleted from server`);
    } else {
        toastr.success(t`Preset deleted`);
    }

    saveSettingsDebounced();
}

async function onLogitBiasPresetDeleteClick() {
    const value = await callPopup(t`Delete the preset?`, 'confirm');

    if (!value) {
        return;
    }

    $(`#openai_logit_bias_preset option[value="${oai_settings.bias_preset_selected}"]`).remove();
    delete oai_settings.bias_presets[oai_settings.bias_preset_selected];
    oai_settings.bias_preset_selected = null;

    if (Object.keys(oai_settings.bias_presets).length) {
        oai_settings.bias_preset_selected = Object.keys(oai_settings.bias_presets)[0];
        $(`#openai_logit_bias_preset option[value="${oai_settings.bias_preset_selected}"]`).attr('selected', true);
        $('#openai_logit_bias_preset').trigger('change');
    }

    biasCache = undefined;
    saveSettingsDebounced();
}

// Load OpenAI preset settings
function onSettingsPresetChange() {
    const presetNameBefore = oai_settings.preset_settings_openai;

    const presetName = $('#settings_preset_openai').find(':selected').text();
    oai_settings.preset_settings_openai = presetName;

    const preset = structuredClone(openai_settings[openai_setting_names[oai_settings.preset_settings_openai]]);

    // Migrate old settings
    if (preset.names_in_completion === true && preset.names_behavior === undefined) {
        preset.names_behavior = character_names_behavior.COMPLETION;
    }

    // Claude: Assistant Impersonation Prefill = Inherit from Assistant Prefill
    if (preset.assistant_prefill !== undefined && preset.assistant_impersonation === undefined) {
        preset.assistant_impersonation = preset.assistant_prefill;
    }

    const updateInput = (selector, value) => $(selector).val(value).trigger('input', { source: 'preset' });
    const updateCheckbox = (selector, value) => $(selector).prop('checked', value).trigger('input', { source: 'preset' });

    // Allow subscribers to alter the preset before applying deltas
    eventSource.emit(event_types.OAI_PRESET_CHANGED_BEFORE, {
        preset: preset,
        presetName: presetName,
        settingsToUpdate: settingsToUpdate,
        settings: oai_settings,
        savePreset: saveOpenAIPreset,
        presetNameBefore: presetNameBefore,
    }).finally(r => {
        $('.model_custom_select').empty();

        for (const [key, [selector, setting, isCheckbox]] of Object.entries(settingsToUpdate)) {
            if (preset[key] !== undefined) {
                if (isCheckbox) {
                    updateCheckbox(selector, preset[key]);
                } else {
                    updateInput(selector, preset[key]);
                }
                oai_settings[setting] = preset[key];
            }
        }

        $('#chat_completion_source').trigger('change');
        $('#openai_logit_bias_preset').trigger('change');
        $('#openrouter_providers_chat').trigger('change');

        saveSettingsDebounced();
        eventSource.emit(event_types.OAI_PRESET_CHANGED_AFTER);
    });
}

function getMaxContextOpenAI(value) {
    if (oai_settings.max_context_unlocked) {
        return unlocked_max;
    }
    else if (value.startsWith('o1') || value.startsWith('o3')) {
        return max_128k;
    }
    else if (value.includes('chatgpt-4o-latest') || value.includes('gpt-4-turbo') || value.includes('gpt-4o') || value.includes('gpt-4-1106') || value.includes('gpt-4-0125') || value.includes('gpt-4-vision')) {
        return max_128k;
    }
    else if (value.includes('gpt-3.5-turbo-1106')) {
        return max_16k;
    }
    else if (['gpt-4', 'gpt-4-0314', 'gpt-4-0613'].includes(value)) {
        return max_8k;
    }
    else if (['gpt-4-32k', 'gpt-4-32k-0314', 'gpt-4-32k-0613'].includes(value)) {
        return max_32k;
    }
    else if (['gpt-3.5-turbo-16k', 'gpt-3.5-turbo-16k-0613'].includes(value)) {
        return max_16k;
    }
    else if (value == 'code-davinci-002') {
        return max_8k;
    }
    else if (['text-curie-001', 'text-babbage-001', 'text-ada-001'].includes(value)) {
        return max_2k;
    }
    else {
        // default to gpt-3 (4095 tokens)
        return max_4k;
    }
}

function getMaxContextWindowAI(value) {
    if (oai_settings.max_context_unlocked) {
        return unlocked_max;
    }
    else if (value.endsWith('100k')) {
        return claude_100k_max;
    }
    else if (value.includes('claude')) {
        return claude_max;
    }
    else if (value.includes('gpt-3.5-turbo-1106')) {
        return max_16k;
    }
    else if (value.includes('gpt-3.5-turbo-16k')) {
        return max_16k;
    }
    else if (value.includes('gpt-3.5')) {
        return max_4k;
    }
    else if (value.includes('gpt-4-1106')) {
        return max_128k;
    }
    else if (value.includes('gpt-4-vision')) {
        return max_128k;
    }
    else if (value.includes('gpt-4-32k')) {
        return max_32k;
    }
    else if (value.includes('gpt-4')) {
        return max_8k;
    }
    else if (value.includes('palm-2')) {
        return max_8k;
    }
    else if (value.includes('GPT-NeoXT')) {
        return max_2k;
    }
    else {
        // default to gpt-3 (4095 tokens)
        return max_4k;
    }
}

/**
 * Get the maximum context size for the Groq model
 * @param {string} model Model identifier
 * @param {boolean} isUnlocked Whether context limits are unlocked
 * @returns {number} Maximum context size in tokens
 */
function getGroqMaxContext(model, isUnlocked) {
    if (isUnlocked) {
        return unlocked_max;
    }

    const contextMap = {
        'gemma2-9b-it': max_8k,
        'llama-3.3-70b-versatile': max_128k,
        'llama-3.1-8b-instant': max_128k,
        'llama3-70b-8192': max_8k,
        'llama3-8b-8192': max_8k,
        'llama-guard-3-8b': max_8k,
        'mixtral-8x7b-32768': max_32k,
        'deepseek-r1-distill-llama-70b': max_128k,
        'llama-3.3-70b-specdec': max_8k,
        'llama-3.2-1b-preview': max_128k,
        'llama-3.2-3b-preview': max_128k,
        'llama-3.2-11b-vision-preview': max_128k,
        'llama-3.2-90b-vision-preview': max_128k,
        'qwen-2.5-32b': max_128k,
        'deepseek-r1-distill-qwen-32b': max_128k,
        'deepseek-r1-distill-llama-70b-specdec': max_128k,
    };

    // Return context size if model found, otherwise default to 128k
    return Object.entries(contextMap).find(([key]) => model.includes(key))?.[1] || max_128k;
}

async function onModelChange() {
    biasCache = undefined;
    let value = String($(this).val() || '');

    if ($(this).is('#model_claude_select')) {
        if (value.includes('-v')) {
            value = value.replace('-v', '-');
        } else if (value === '' || value === 'claude-2') {
            value = default_settings.claude_model;
        }
        console.log('Claude model changed to', value);
        oai_settings.claude_model = value;
        $('#model_claude_select').val(oai_settings.claude_model);

    }

    if ($(this).is('#model_windowai_select')) {
        console.log('WindowAI model changed to', value);
        oai_settings.windowai_model = value;
    }

    if ($(this).is('#model_openai_select')) {
        console.log('OpenAI model changed to', value);
        oai_settings.openai_model = value;
    }

    if ($(this).is('#model_openrouter_select')) {
        if (!value) {
            console.debug('Null OR model selected. Ignoring.');
            return;
        }

        console.log('OpenRouter model changed to', value);
        oai_settings.openrouter_model = value;
    }

    if ($(this).is('#model_ai21_select')) {
        if (value === '' || value.startsWith('j2-')) {
            value = 'jamba-1.6-large';
            $('#model_ai21_select').val(value);
        }

        console.log('AI21 model changed to', value);
        oai_settings.ai21_model = value;
    }

    if ($(this).is('#model_google_select')) {
        console.log('Google model changed to', value);
        oai_settings.google_model = value;
    }

    if ($(this).is('#model_mistralai_select')) {
        // Upgrade old mistral models to new naming scheme
        // would have done this in loadOpenAISettings, but it wasn't updating on preset change?
        if (value === 'mistral-medium' || value === 'mistral-small') {
            value = value + '-latest';
        } else if (value === '') {
            value = default_settings.mistralai_model;
        }
        console.log('MistralAI model changed to', value);
        oai_settings.mistralai_model = value;
        $('#model_mistralai_select').val(oai_settings.mistralai_model);
    }

    if ($(this).is('#model_cohere_select')) {
        console.log('Cohere model changed to', value);
        oai_settings.cohere_model = value;
    }

    if ($(this).is('#model_perplexity_select')) {
        console.log('Perplexity model changed to', value);
        oai_settings.perplexity_model = value;
    }

    if ($(this).is('#model_groq_select')) {
        console.log('Groq model changed to', value);
        oai_settings.groq_model = value;
    }

    if ($(this).is('#model_nanogpt_select')) {
        if (!value) {
            console.debug('Null NanoGPT model selected. Ignoring.');
            return;
        }

        console.log('NanoGPT model changed to', value);
        oai_settings.nanogpt_model = value;
    }

    if ($(this).is('#model_deepseek_select')) {
        if (!value) {
            console.debug('Null DeepSeek model selected. Ignoring.');
            return;
        }

        console.log('DeepSeek model changed to', value);
        oai_settings.deepseek_model = value;
    }

    if (value && $(this).is('#model_01ai_select')) {
        console.log('01.AI model changed to', value);
        oai_settings.zerooneai_model = value;
    }

    if (value && $(this).is('#model_blockentropy_select')) {
        console.log('Block Entropy model changed to', value);
        oai_settings.blockentropy_model = value;
        $('#blockentropy_model_id').val(value).trigger('input');
    }

    if (value && $(this).is('#model_custom_select')) {
        console.log('Custom model changed to', value);
        oai_settings.custom_model = value;
        $('#custom_model_id').val(value).trigger('input');
    }

    if (oai_settings.chat_completion_source == chat_completion_sources.SCALE) {
        if (oai_settings.max_context_unlocked) {
            $('#openai_max_context').attr('max', unlocked_max);
        } else {
            $('#openai_max_context').attr('max', scale_max);
        }
        oai_settings.openai_max_context = Math.min(Number($('#openai_max_context').attr('max')), oai_settings.openai_max_context);
        $('#openai_max_context').val(oai_settings.openai_max_context).trigger('input');
        $('#temp_openai').attr('max', oai_max_temp).val(oai_settings.temp_openai).trigger('input');
    }

    if (oai_settings.chat_completion_source == chat_completion_sources.MAKERSUITE) {
        if (oai_settings.max_context_unlocked) {
            $('#openai_max_context').attr('max', max_2mil);
        } else if (value.includes('gemini-exp-1114') || value.includes('gemini-exp-1121') || value.includes('gemini-2.0-flash-thinking-exp-1219')) {
            $('#openai_max_context').attr('max', max_32k);
        } else if (value.includes('gemini-1.5-pro') || value.includes('gemini-exp-1206') || value.includes('gemini-2.0-pro')) {
            $('#openai_max_context').attr('max', max_2mil);
        } else if (value.includes('gemini-1.5-flash') || value.includes('gemini-2.0-flash')) {
            $('#openai_max_context').attr('max', max_1mil);
        } else if (value.includes('gemini-1.0-pro') || value === 'gemini-pro') {
            $('#openai_max_context').attr('max', max_32k);
        } else if (value.includes('gemini-1.0-ultra') || value === 'gemini-ultra') {
            $('#openai_max_context').attr('max', max_32k);
        } else {
            $('#openai_max_context').attr('max', max_4k);
        }
        let makersuite_max_temp = (value.includes('vision') || value.includes('ultra')) ? 1.0 : 2.0;
        oai_settings.temp_openai = Math.min(makersuite_max_temp, oai_settings.temp_openai);
        $('#temp_openai').attr('max', makersuite_max_temp).val(oai_settings.temp_openai).trigger('input');
        oai_settings.openai_max_context = Math.min(Number($('#openai_max_context').attr('max')), oai_settings.openai_max_context);
        $('#openai_max_context').val(oai_settings.openai_max_context).trigger('input');
    }

    if (oai_settings.chat_completion_source == chat_completion_sources.OPENROUTER) {
        if (oai_settings.max_context_unlocked) {
            $('#openai_max_context').attr('max', unlocked_max);
        } else {
            const model = model_list.find(m => m.id == oai_settings.openrouter_model);
            if (model?.context_length) {
                $('#openai_max_context').attr('max', model.context_length);
            } else {
                $('#openai_max_context').attr('max', max_8k);
            }
        }
        oai_settings.openai_max_context = Math.min(Number($('#openai_max_context').attr('max')), oai_settings.openai_max_context);
        $('#openai_max_context').val(oai_settings.openai_max_context).trigger('input');

        if (value && (value.includes('claude') || value.includes('palm-2'))) {
            oai_settings.temp_openai = Math.min(claude_max_temp, oai_settings.temp_openai);
            $('#temp_openai').attr('max', claude_max_temp).val(oai_settings.temp_openai).trigger('input');
        }
        else {
            oai_settings.temp_openai = Math.min(oai_max_temp, oai_settings.temp_openai);
            $('#temp_openai').attr('max', oai_max_temp).val(oai_settings.temp_openai).trigger('input');
        }

        calculateOpenRouterCost();
    }

    if (oai_settings.chat_completion_source == chat_completion_sources.CLAUDE) {
        if (oai_settings.max_context_unlocked) {
            $('#openai_max_context').attr('max', max_200k);
        }
        else if (value == 'claude-2.1' || value.startsWith('claude-3')) {
            $('#openai_max_context').attr('max', max_200k);
        }
        else if (value.endsWith('100k') || value.startsWith('claude-2') || value === 'claude-instant-1.2') {
            $('#openai_max_context').attr('max', claude_100k_max);
        }
        else {
            $('#openai_max_context').attr('max', claude_max);
        }

        oai_settings.openai_max_context = Math.min(oai_settings.openai_max_context, Number($('#openai_max_context').attr('max')));
        $('#openai_max_context').val(oai_settings.openai_max_context).trigger('input');

        $('#openai_reverse_proxy').attr('placeholder', 'https://api.anthropic.com/v1');

        oai_settings.temp_openai = Math.min(claude_max_temp, oai_settings.temp_openai);
        $('#temp_openai').attr('max', claude_max_temp).val(oai_settings.temp_openai).trigger('input');
    }

    if (oai_settings.chat_completion_source == chat_completion_sources.WINDOWAI) {
        if (value == '' && 'ai' in window) {
            value = (await window.ai.getCurrentModel()) || '';
        }

        $('#openai_max_context').attr('max', getMaxContextWindowAI(value));
        oai_settings.openai_max_context = Math.min(Number($('#openai_max_context').attr('max')), oai_settings.openai_max_context);
        $('#openai_max_context').val(oai_settings.openai_max_context).trigger('input');

        if (value.includes('claude') || value.includes('palm-2')) {
            oai_settings.temp_openai = Math.min(claude_max_temp, oai_settings.temp_openai);
            $('#temp_openai').attr('max', claude_max_temp).val(oai_settings.temp_openai).trigger('input');
        }
        else {
            oai_settings.temp_openai = Math.min(oai_max_temp, oai_settings.temp_openai);
            $('#temp_openai').attr('max', oai_max_temp).val(oai_settings.temp_openai).trigger('input');
        }
    }

    if (oai_settings.chat_completion_source == chat_completion_sources.OPENAI) {
        $('#openai_max_context').attr('max', getMaxContextOpenAI(value));
        oai_settings.openai_max_context = Math.min(oai_settings.openai_max_context, Number($('#openai_max_context').attr('max')));
        $('#openai_max_context').val(oai_settings.openai_max_context).trigger('input');

        $('#openai_reverse_proxy').attr('placeholder', 'https://api.openai.com/v1');

        oai_settings.temp_openai = Math.min(oai_max_temp, oai_settings.temp_openai);
        $('#temp_openai').attr('max', oai_max_temp).val(oai_settings.temp_openai).trigger('input');
    }

    if (oai_settings.chat_completion_source === chat_completion_sources.MISTRALAI) {
        if (oai_settings.max_context_unlocked) {
            $('#openai_max_context').attr('max', unlocked_max);
        } else if (oai_settings.mistralai_model.includes('codestral-mamba')) {
            $('#openai_max_context').attr('max', max_256k);
        } else if (['mistral-large-2407', 'mistral-large-2411', 'mistral-large-latest'].includes(oai_settings.mistralai_model)) {
            $('#openai_max_context').attr('max', max_128k);
        } else if (oai_settings.mistralai_model.includes('mistral-nemo')) {
            $('#openai_max_context').attr('max', max_128k);
        } else if (oai_settings.mistralai_model.includes('mixtral-8x22b')) {
            $('#openai_max_context').attr('max', max_64k);
        } else if (oai_settings.mistralai_model.includes('pixtral')) {
            $('#openai_max_context').attr('max', max_128k);
        } else if (oai_settings.mistralai_model.includes('ministral')) {
            $('#openai_max_context').attr('max', max_32k);
        } else {
            $('#openai_max_context').attr('max', max_32k);
        }
        oai_settings.openai_max_context = Math.min(oai_settings.openai_max_context, Number($('#openai_max_context').attr('max')));
        $('#openai_max_context').val(oai_settings.openai_max_context).trigger('input');

        //mistral also caps temp at 1.0
        oai_settings.temp_openai = Math.min(claude_max_temp, oai_settings.temp_openai);
        $('#temp_openai').attr('max', claude_max_temp).val(oai_settings.temp_openai).trigger('input');
    }

    if (oai_settings.chat_completion_source === chat_completion_sources.COHERE) {
        if (oai_settings.max_context_unlocked) {
            $('#openai_max_context').attr('max', unlocked_max);
        }
        else if (['command-light-nightly', 'command-light', 'command'].includes(oai_settings.cohere_model)) {
            $('#openai_max_context').attr('max', max_4k);
        }
        else if (oai_settings.cohere_model.includes('command-r') || ['c4ai-aya-23', 'c4ai-aya-expanse-32b', 'command-nightly'].includes(oai_settings.cohere_model)) {
            $('#openai_max_context').attr('max', max_128k);
        }
        else if (['c4ai-aya-23-8b', 'c4ai-aya-expanse-8b'].includes(oai_settings.cohere_model)) {
            $('#openai_max_context').attr('max', max_8k);
        }
        else if (['c4ai-aya-vision-8b', 'c4ai-aya-vision-32b'].includes(oai_settings.cohere_model)) {
            $('#openai_max_context').attr('max', max_16k);
        }
        else {
            $('#openai_max_context').attr('max', max_4k);
        }
        oai_settings.openai_max_context = Math.min(Number($('#openai_max_context').attr('max')), oai_settings.openai_max_context);
        $('#openai_max_context').val(oai_settings.openai_max_context).trigger('input');
        $('#temp_openai').attr('max', claude_max_temp).val(oai_settings.temp_openai).trigger('input');
    }

    if (oai_settings.chat_completion_source === chat_completion_sources.PERPLEXITY) {
        if (oai_settings.max_context_unlocked) {
            $('#openai_max_context').attr('max', unlocked_max);
        }
        else if (['sonar', 'sonar-reasoning', 'sonar-reasoning-pro', 'r1-1776'].includes(oai_settings.perplexity_model)) {
            $('#openai_max_context').attr('max', 127000);
        }
        else if (['sonar-pro'].includes(oai_settings.perplexity_model)) {
            $('#openai_max_context').attr('max', 200000);
        }
        else if (oai_settings.perplexity_model.includes('llama-3.1')) {
            const isOnline = oai_settings.perplexity_model.includes('online');
            const contextSize = isOnline ? 128 * 1024 - 4000 : 128 * 1024;
            $('#openai_max_context').attr('max', contextSize);
        }
        else {
            $('#openai_max_context').attr('max', max_128k);
        }
        oai_settings.openai_max_context = Math.min(Number($('#openai_max_context').attr('max')), oai_settings.openai_max_context);
        $('#openai_max_context').val(oai_settings.openai_max_context).trigger('input');
        oai_settings.temp_openai = Math.min(oai_max_temp, oai_settings.temp_openai);
        $('#temp_openai').attr('max', oai_max_temp).val(oai_settings.temp_openai).trigger('input');
    }

    if (oai_settings.chat_completion_source == chat_completion_sources.GROQ) {
        const maxContext = getGroqMaxContext(oai_settings.groq_model, oai_settings.max_context_unlocked);
        $('#openai_max_context').attr('max', maxContext);
        oai_settings.openai_max_context = Math.min(Number($('#openai_max_context').attr('max')), oai_settings.openai_max_context);
        $('#openai_max_context').val(oai_settings.openai_max_context).trigger('input');
        oai_settings.temp_openai = Math.min(oai_max_temp, oai_settings.temp_openai);
        $('#temp_openai').attr('max', oai_max_temp).val(oai_settings.temp_openai).trigger('input');
    }

    if (oai_settings.chat_completion_source == chat_completion_sources.AI21) {
        if (oai_settings.max_context_unlocked) {
            $('#openai_max_context').attr('max', unlocked_max);
        } else if (oai_settings.ai21_model.startsWith('jamba-')) {
            $('#openai_max_context').attr('max', max_256k);
        }

        oai_settings.openai_max_context = Math.min(Number($('#openai_max_context').attr('max')), oai_settings.openai_max_context);
        $('#openai_max_context').val(oai_settings.openai_max_context).trigger('input');
        $('#temp_openai').attr('max', oai_max_temp).val(oai_settings.temp_openai).trigger('input');
    }

    if (oai_settings.chat_completion_source == chat_completion_sources.CUSTOM) {
        $('#openai_max_context').attr('max', unlocked_max);
        oai_settings.openai_max_context = Math.min(Number($('#openai_max_context').attr('max')), oai_settings.openai_max_context);
        $('#openai_max_context').val(oai_settings.openai_max_context).trigger('input');
        $('#temp_openai').attr('max', oai_max_temp).val(oai_settings.temp_openai).trigger('input');
    }

    if (oai_settings.chat_completion_source === chat_completion_sources.ZEROONEAI) {
        if (oai_settings.max_context_unlocked) {
            $('#openai_max_context').attr('max', unlocked_max);
        }
        else if (['yi-large'].includes(oai_settings.zerooneai_model)) {
            $('#openai_max_context').attr('max', max_32k);
        }
        else if (['yi-vision'].includes(oai_settings.zerooneai_model)) {
            $('#openai_max_context').attr('max', max_16k);
        }
        else if (['yi-large-turbo'].includes(oai_settings.zerooneai_model)) {
            $('#openai_max_context').attr('max', max_4k);
        }
        else {
            $('#openai_max_context').attr('max', max_16k);
        }

        oai_settings.openai_max_context = Math.min(oai_settings.openai_max_context, Number($('#openai_max_context').attr('max')));
        $('#openai_max_context').val(oai_settings.openai_max_context).trigger('input');

        oai_settings.temp_openai = Math.min(oai_max_temp, oai_settings.temp_openai);
        $('#temp_openai').attr('max', oai_max_temp).val(oai_settings.temp_openai).trigger('input');
    }
    if (oai_settings.chat_completion_source === chat_completion_sources.BLOCKENTROPY) {
        if (oai_settings.max_context_unlocked) {
            $('#openai_max_context').attr('max', unlocked_max);
        }
        else if (oai_settings.blockentropy_model.includes('llama3.1')) {
            $('#openai_max_context').attr('max', max_16k);
        }
        else if (oai_settings.blockentropy_model.includes('72b')) {
            $('#openai_max_context').attr('max', max_16k);
        }
        else if (oai_settings.blockentropy_model.includes('120b')) {
            $('#openai_max_context').attr('max', max_12k);
        }
        else {
            $('#openai_max_context').attr('max', max_8k);
        }

        oai_settings.openai_max_context = Math.min(oai_settings.openai_max_context, Number($('#openai_max_context').attr('max')));
        $('#openai_max_context').val(oai_settings.openai_max_context).trigger('input');

        oai_settings.temp_openai = Math.min(oai_max_temp, oai_settings.temp_openai);
        $('#temp_openai').attr('max', oai_max_temp).val(oai_settings.temp_openai).trigger('input');
    }

    if (oai_settings.chat_completion_source === chat_completion_sources.NANOGPT) {
        if (oai_settings.max_context_unlocked) {
            $('#openai_max_context').attr('max', unlocked_max);
        } else {
            $('#openai_max_context').attr('max', max_128k);
        }

        oai_settings.openai_max_context = Math.min(Number($('#openai_max_context').attr('max')), oai_settings.openai_max_context);
        $('#openai_max_context').val(oai_settings.openai_max_context).trigger('input');
        $('#temp_openai').attr('max', oai_max_temp).val(oai_settings.temp_openai).trigger('input');
    }

    if (oai_settings.chat_completion_source === chat_completion_sources.DEEPSEEK) {
        if (oai_settings.max_context_unlocked) {
            $('#openai_max_context').attr('max', unlocked_max);
        } else if (['deepseek-reasoner', 'deepseek-chat'].includes(oai_settings.deepseek_model)) {
            $('#openai_max_context').attr('max', max_64k);
        } else if (oai_settings.deepseek_model == 'deepseek-coder') {
            $('#openai_max_context').attr('max', max_16k);
        } else {
            $('#openai_max_context').attr('max', max_64k);
        }

        oai_settings.openai_max_context = Math.min(Number($('#openai_max_context').attr('max')), oai_settings.openai_max_context);
        $('#openai_max_context').val(oai_settings.openai_max_context).trigger('input');
        $('#temp_openai').attr('max', oai_max_temp).val(oai_settings.temp_openai).trigger('input');
    }

    if (oai_settings.chat_completion_source === chat_completion_sources.COHERE) {
        oai_settings.pres_pen_openai = Math.min(Math.max(0, oai_settings.pres_pen_openai), 1);
        $('#pres_pen_openai').attr('max', 1).attr('min', 0).val(oai_settings.pres_pen_openai).trigger('input');
        oai_settings.freq_pen_openai = Math.min(Math.max(0, oai_settings.freq_pen_openai), 1);
        $('#freq_pen_openai').attr('max', 1).attr('min', 0).val(oai_settings.freq_pen_openai).trigger('input');
    } else {
        $('#pres_pen_openai').attr('max', 2).attr('min', -2).val(oai_settings.pres_pen_openai).trigger('input');
        $('#freq_pen_openai').attr('max', 2).attr('min', -2).val(oai_settings.freq_pen_openai).trigger('input');
    }

    $('#openai_max_context_counter').attr('max', Number($('#openai_max_context').attr('max')));

    saveSettingsDebounced();
    eventSource.emit(event_types.CHATCOMPLETION_MODEL_CHANGED, value);
}

async function onOpenrouterModelSortChange() {
    await getStatusOpen();
}

async function onNewPresetClick() {
    const popupText = `
        <h3>` + t`Preset name:` + `</h3>
        <h4>` + t`Hint: Use a character/group name to bind preset to a specific chat.` + '</h4>';
    const name = await callPopup(popupText, 'input', oai_settings.preset_settings_openai);

    if (!name) {
        return;
    }

    await saveOpenAIPreset(name, oai_settings);
}

function onReverseProxyInput() {
    oai_settings.reverse_proxy = String($(this).val());
    $('.reverse_proxy_warning').toggle(oai_settings.reverse_proxy != '');
    saveSettingsDebounced();
}

async function onConnectButtonClick(e) {
    e.stopPropagation();

    if (oai_settings.chat_completion_source == chat_completion_sources.WINDOWAI) {
        return await getStatusOpen();
    }

    if (oai_settings.chat_completion_source == chat_completion_sources.OPENROUTER) {
        const api_key_openrouter = String($('#api_key_openrouter').val()).trim();

        if (api_key_openrouter.length) {
            await writeSecret(SECRET_KEYS.OPENROUTER, api_key_openrouter);
        }

        if (!secret_state[SECRET_KEYS.OPENROUTER]) {
            console.log('No secret key saved for OpenRouter');
            return;
        }
    }

    if (oai_settings.chat_completion_source == chat_completion_sources.SCALE) {
        const api_key_scale = String($('#api_key_scale').val()).trim();
        const scale_cookie = String($('#scale_cookie').val()).trim();

        if (api_key_scale.length) {
            await writeSecret(SECRET_KEYS.SCALE, api_key_scale);
        }

        if (scale_cookie.length) {
            await writeSecret(SECRET_KEYS.SCALE_COOKIE, scale_cookie);
        }

        if (!oai_settings.api_url_scale && !oai_settings.use_alt_scale) {
            console.log('No API URL saved for Scale');
            return;
        }

        if (!secret_state[SECRET_KEYS.SCALE] && !oai_settings.use_alt_scale) {
            console.log('No secret key saved for Scale');
            return;
        }

        if (!secret_state[SECRET_KEYS.SCALE_COOKIE] && oai_settings.use_alt_scale) {
            console.log('No cookie set for Scale');
            return;
        }
    }

    if (oai_settings.chat_completion_source == chat_completion_sources.MAKERSUITE) {
        const api_key_makersuite = String($('#api_key_makersuite').val()).trim();

        if (api_key_makersuite.length) {
            await writeSecret(SECRET_KEYS.MAKERSUITE, api_key_makersuite);
        }

        if (!secret_state[SECRET_KEYS.MAKERSUITE] && !oai_settings.reverse_proxy) {
            console.log('No secret key saved for Google AI Studio');
            return;
        }
    }

    if (oai_settings.chat_completion_source == chat_completion_sources.CLAUDE) {
        const api_key_claude = String($('#api_key_claude').val()).trim();

        if (api_key_claude.length) {
            await writeSecret(SECRET_KEYS.CLAUDE, api_key_claude);
        }

        if (!secret_state[SECRET_KEYS.CLAUDE] && !oai_settings.reverse_proxy) {
            console.log('No secret key saved for Claude');
            return;
        }
    }

    if (oai_settings.chat_completion_source == chat_completion_sources.OPENAI) {
        const api_key_openai = String($('#api_key_openai').val()).trim();

        if (api_key_openai.length) {
            await writeSecret(SECRET_KEYS.OPENAI, api_key_openai);
        }

        if (!secret_state[SECRET_KEYS.OPENAI] && !oai_settings.reverse_proxy) {
            console.log('No secret key saved for OpenAI');
            return;
        }
    }

    if (oai_settings.chat_completion_source == chat_completion_sources.AI21) {
        const api_key_ai21 = String($('#api_key_ai21').val()).trim();

        if (api_key_ai21.length) {
            await writeSecret(SECRET_KEYS.AI21, api_key_ai21);
        }

        if (!secret_state[SECRET_KEYS.AI21]) {
            console.log('No secret key saved for AI21');
            return;
        }
    }

    if (oai_settings.chat_completion_source == chat_completion_sources.MISTRALAI) {
        const api_key_mistralai = String($('#api_key_mistralai').val()).trim();

        if (api_key_mistralai.length) {
            await writeSecret(SECRET_KEYS.MISTRALAI, api_key_mistralai);
        }

        if (!secret_state[SECRET_KEYS.MISTRALAI] && !oai_settings.reverse_proxy) {
            console.log('No secret key saved for MistralAI');
            return;
        }
    }

    if (oai_settings.chat_completion_source == chat_completion_sources.CUSTOM) {
        const api_key_custom = String($('#api_key_custom').val()).trim();

        if (api_key_custom.length) {
            await writeSecret(SECRET_KEYS.CUSTOM, api_key_custom);
        }

        if (!oai_settings.custom_url) {
            console.log('No API URL saved for Custom');
            return;
        }
    }

    if (oai_settings.chat_completion_source == chat_completion_sources.COHERE) {
        const api_key_cohere = String($('#api_key_cohere').val()).trim();

        if (api_key_cohere.length) {
            await writeSecret(SECRET_KEYS.COHERE, api_key_cohere);
        }

        if (!secret_state[SECRET_KEYS.COHERE]) {
            console.log('No secret key saved for Cohere');
            return;
        }
    }

    if (oai_settings.chat_completion_source == chat_completion_sources.PERPLEXITY) {
        const api_key_perplexity = String($('#api_key_perplexity').val()).trim();

        if (api_key_perplexity.length) {
            await writeSecret(SECRET_KEYS.PERPLEXITY, api_key_perplexity);
        }

        if (!secret_state[SECRET_KEYS.PERPLEXITY]) {
            console.log('No secret key saved for Perplexity');
            return;
        }
    }

    if (oai_settings.chat_completion_source == chat_completion_sources.GROQ) {
        const api_key_groq = String($('#api_key_groq').val()).trim();

        if (api_key_groq.length) {
            await writeSecret(SECRET_KEYS.GROQ, api_key_groq);
        }

        if (!secret_state[SECRET_KEYS.GROQ]) {
            console.log('No secret key saved for Groq');
            return;
        }
    }

    if (oai_settings.chat_completion_source == chat_completion_sources.NANOGPT) {
        const api_key_nanogpt = String($('#api_key_nanogpt').val()).trim();

        if (api_key_nanogpt.length) {
            await writeSecret(SECRET_KEYS.NANOGPT, api_key_nanogpt);
        }

        if (!secret_state[SECRET_KEYS.NANOGPT]) {
            console.log('No secret key saved for NanoGPT');
            return;
        }
    }

    if (oai_settings.chat_completion_source == chat_completion_sources.DEEPSEEK) {
        const api_key_deepseek = String($('#api_key_deepseek').val()).trim();

        if (api_key_deepseek.length) {
            await writeSecret(SECRET_KEYS.DEEPSEEK, api_key_deepseek);
        }

        if (!secret_state[SECRET_KEYS.DEEPSEEK] && !oai_settings.reverse_proxy) {
            console.log('No secret key saved for DeepSeek');
            return;
        }
    }

    if (oai_settings.chat_completion_source == chat_completion_sources.ZEROONEAI) {
        const api_key_01ai = String($('#api_key_01ai').val()).trim();

        if (api_key_01ai.length) {
            await writeSecret(SECRET_KEYS.ZEROONEAI, api_key_01ai);
        }

        if (!secret_state[SECRET_KEYS.ZEROONEAI]) {
            console.log('No secret key saved for 01.AI');
            return;
        }
    }
    if (oai_settings.chat_completion_source == chat_completion_sources.BLOCKENTROPY) {
        const api_key_blockentropy = String($('#api_key_blockentropy').val()).trim();

        if (api_key_blockentropy.length) {
            await writeSecret(SECRET_KEYS.BLOCKENTROPY, api_key_blockentropy);
        }

        if (!secret_state[SECRET_KEYS.BLOCKENTROPY]) {
            console.log('No secret key saved for Block Entropy');
            return;
        }
    }

    startStatusLoading();
    saveSettingsDebounced();
    await getStatusOpen();
}

function toggleChatCompletionForms() {
    if (oai_settings.chat_completion_source == chat_completion_sources.CLAUDE) {
        $('#model_claude_select').trigger('change');
    }
    else if (oai_settings.chat_completion_source == chat_completion_sources.OPENAI) {
        if (oai_settings.show_external_models && (!Array.isArray(model_list) || model_list.length == 0)) {
            // Wait until the models list is loaded so that we could show a proper saved model
        }
        else {
            $('#model_openai_select').trigger('change');
        }
    }
    else if (oai_settings.chat_completion_source == chat_completion_sources.WINDOWAI) {
        $('#model_windowai_select').trigger('change');
    }
    else if (oai_settings.chat_completion_source == chat_completion_sources.SCALE) {
        $('#model_scale_select').trigger('change');
    }
    else if (oai_settings.chat_completion_source == chat_completion_sources.MAKERSUITE) {
        $('#model_google_select').trigger('change');
    }
    else if (oai_settings.chat_completion_source == chat_completion_sources.OPENROUTER) {
        $('#model_openrouter_select').trigger('change');
    }
    else if (oai_settings.chat_completion_source == chat_completion_sources.AI21) {
        $('#model_ai21_select').trigger('change');
    }
    else if (oai_settings.chat_completion_source == chat_completion_sources.MISTRALAI) {
        $('#model_mistralai_select').trigger('change');
    }
    else if (oai_settings.chat_completion_source == chat_completion_sources.COHERE) {
        $('#model_cohere_select').trigger('change');
    }
    else if (oai_settings.chat_completion_source == chat_completion_sources.PERPLEXITY) {
        $('#model_perplexity_select').trigger('change');
    }
    else if (oai_settings.chat_completion_source == chat_completion_sources.GROQ) {
        $('#model_groq_select').trigger('change');
    }
    else if (oai_settings.chat_completion_source == chat_completion_sources.NANOGPT) {
        $('#model_nanogpt_select').trigger('change');
    }
    else if (oai_settings.chat_completion_source == chat_completion_sources.ZEROONEAI) {
        $('#model_01ai_select').trigger('change');
    }
    else if (oai_settings.chat_completion_source == chat_completion_sources.CUSTOM) {
        $('#model_custom_select').trigger('change');
    }
    else if (oai_settings.chat_completion_source == chat_completion_sources.BLOCKENTROPY) {
        $('#model_blockentropy_select').trigger('change');
    }
    else if (oai_settings.chat_completion_source == chat_completion_sources.DEEPSEEK) {
        $('#model_deepseek_select').trigger('change');
    }
    $('[data-source]').each(function () {
        const validSources = $(this).data('source').split(',');
        $(this).toggle(validSources.includes(oai_settings.chat_completion_source));
    });
}

async function testApiConnection() {
    // Check if the previous request is still in progress
    if (is_send_press) {
        toastr.info(t`Please wait for the previous request to complete.`);
        return;
    }

    try {
        const reply = await sendOpenAIRequest('quiet', [{ 'role': 'user', 'content': 'Hi' }]);
        console.log(reply);
        toastr.success(t`API connection successful!`);
    }
    catch (err) {
        toastr.error(t`Could not get a reply from API. Check your connection settings / API key and try again.`);
    }
}

function reconnectOpenAi() {
    if (main_api == 'openai') {
        setOnlineStatus('no_connection');
        resultCheckStatus();
        $('#api_button_openai').trigger('click');
    }
}

function onProxyPasswordShowClick() {
    const $input = $('#openai_proxy_password');
    const type = $input.attr('type') === 'password' ? 'text' : 'password';
    $input.attr('type', type);
    $(this).toggleClass('fa-eye-slash fa-eye');
}

function updateScaleForm() {
    if (oai_settings.use_alt_scale) {
        $('#normal_scale_form').css('display', 'none');
        $('#alt_scale_form').css('display', '');
    } else {
        $('#normal_scale_form').css('display', '');
        $('#alt_scale_form').css('display', 'none');
    }
}

async function onCustomizeParametersClick() {
    const template = $(await renderTemplateAsync('customEndpointAdditionalParameters'));

    template.find('#custom_include_body').val(oai_settings.custom_include_body).on('input', function () {
        oai_settings.custom_include_body = String($(this).val());
        saveSettingsDebounced();
    });

    template.find('#custom_exclude_body').val(oai_settings.custom_exclude_body).on('input', function () {
        oai_settings.custom_exclude_body = String($(this).val());
        saveSettingsDebounced();
    });

    template.find('#custom_include_headers').val(oai_settings.custom_include_headers).on('input', function () {
        oai_settings.custom_include_headers = String($(this).val());
        saveSettingsDebounced();
    });

    callPopup(template, 'text', '', { wide: true, large: true });
}

/**
 * Check if the model supports image inlining
 * @returns {boolean} True if the model supports image inlining
 */
export function isImageInliningSupported() {
    if (main_api !== 'openai') {
        return false;
    }

    if (!oai_settings.image_inlining) {
        return false;
    }

    // gultra just isn't being offered as multimodal, thanks google.
    const visionSupportedModels = [
        'gpt-4-vision',
        'gemini-2.0-pro-exp',
        'gemini-2.0-pro-exp-02-05',
        'gemini-2.0-flash-lite-preview',
        'gemini-2.0-flash-lite-preview-02-05',
        'gemini-2.0-flash',
        'gemini-2.0-flash-001',
        'gemini-2.0-flash-thinking-exp-1219',
        'gemini-2.0-flash-thinking-exp-01-21',
        'gemini-2.0-flash-thinking-exp',
        'gemini-2.0-flash-exp',
        'gemini-1.5-flash',
        'gemini-1.5-flash-latest',
        'gemini-1.5-flash-001',
        'gemini-1.5-flash-002',
        'gemini-1.5-flash-exp-0827',
        'gemini-1.5-flash-8b',
        'gemini-1.5-flash-8b-exp-0827',
        'gemini-1.5-flash-8b-exp-0924',
        'gemini-exp-1114',
        'gemini-exp-1121',
        'gemini-exp-1206',
        'gemini-1.0-pro-vision-latest',
        'gemini-1.5-pro',
        'gemini-1.5-pro-latest',
        'gemini-1.5-pro-001',
        'gemini-1.5-pro-002',
        'gemini-1.5-pro-exp-0801',
        'gemini-1.5-pro-exp-0827',
        'claude-3',
        'claude-3-5',
        'claude-3-7',
        'gpt-4-turbo',
        'gpt-4o',
        'gpt-4o-mini',
        'gpt-4.5-preview',
        'gpt-4.5-preview-2025-02-27',
        'o1',
        'o1-2024-12-17',
        'chatgpt-4o-latest',
        'yi-vision',
        'pixtral-latest',
        'pixtral-12b-latest',
        'pixtral-12b',
        'pixtral-12b-2409',
        'pixtral-large-latest',
        'pixtral-large-2411',
        'c4ai-aya-vision-8b',
        'c4ai-aya-vision-32b',
    ];

    switch (oai_settings.chat_completion_source) {
        case chat_completion_sources.OPENAI:
            return visionSupportedModels.some(model => oai_settings.openai_model.includes(model) && !oai_settings.openai_model.includes('gpt-4-turbo-preview'));
        case chat_completion_sources.MAKERSUITE:
            return visionSupportedModels.some(model => oai_settings.google_model.includes(model));
        case chat_completion_sources.CLAUDE:
            return visionSupportedModels.some(model => oai_settings.claude_model.includes(model));
        case chat_completion_sources.OPENROUTER:
            return true;
        case chat_completion_sources.CUSTOM:
            return true;
        case chat_completion_sources.ZEROONEAI:
            return visionSupportedModels.some(model => oai_settings.zerooneai_model.includes(model));
        case chat_completion_sources.MISTRALAI:
            return visionSupportedModels.some(model => oai_settings.mistralai_model.includes(model));
        case chat_completion_sources.COHERE:
            return visionSupportedModels.some(model => oai_settings.cohere_model.includes(model));
        default:
            return false;
    }
}

/**
 * Proxy stuff
 */
export function loadProxyPresets(settings) {
    let proxyPresets = settings.proxies;
    selected_proxy = settings.selected_proxy || selected_proxy;
    if (!Array.isArray(proxyPresets) || proxyPresets.length === 0) {
        proxyPresets = proxies;
    } else {
        proxies = proxyPresets;
    }

    $('#openai_proxy_preset').empty();

    for (const preset of proxyPresets) {
        const option = document.createElement('option');
        option.innerText = preset.name;
        option.value = preset.name;
        option.selected = preset.name === 'None';
        $('#openai_proxy_preset').append(option);
    }
    $('#openai_proxy_preset').val(selected_proxy.name);
    setProxyPreset(selected_proxy.name, selected_proxy.url, selected_proxy.password);
}

function setProxyPreset(name, url, password) {
    const preset = proxies.find(p => p.name === name);
    if (preset) {
        preset.url = url;
        preset.password = password;
        selected_proxy = preset;
    } else {
        let new_proxy = { name, url, password };
        proxies.push(new_proxy);
        selected_proxy = new_proxy;
    }

    $('#openai_reverse_proxy_name').val(name);
    oai_settings.reverse_proxy = url;
    $('#openai_reverse_proxy').val(oai_settings.reverse_proxy);
    oai_settings.proxy_password = password;
    $('#openai_proxy_password').val(oai_settings.proxy_password);
    reconnectOpenAi();
}

function onProxyPresetChange() {
    const value = String($('#openai_proxy_preset').find(':selected').val());
    const selectedPreset = proxies.find(preset => preset.name === value);

    if (selectedPreset) {
        setProxyPreset(selectedPreset.name, selectedPreset.url, selectedPreset.password);
    } else {
        console.error(t`Proxy preset '${value}' not found in proxies array.`);
    }
    saveSettingsDebounced();
}

$('#save_proxy').on('click', async function () {
    const presetName = $('#openai_reverse_proxy_name').val();
    const reverseProxy = $('#openai_reverse_proxy').val();
    const proxyPassword = $('#openai_proxy_password').val();

    setProxyPreset(presetName, reverseProxy, proxyPassword);
    saveSettingsDebounced();
    toastr.success(t`Proxy Saved`);
    if ($('#openai_proxy_preset').val() !== presetName) {
        const option = document.createElement('option');
        option.text = presetName;
        option.value = presetName;

        $('#openai_proxy_preset').append(option);
    }
    $('#openai_proxy_preset').val(presetName);
});

$('#delete_proxy').on('click', async function () {
    const presetName = $('#openai_reverse_proxy_name').val();
    const index = proxies.findIndex(preset => preset.name === presetName);

    if (index !== -1) {
        proxies.splice(index, 1);
        $('#openai_proxy_preset option[value="' + presetName + '"]').remove();

        if (proxies.length > 0) {
            const newIndex = Math.max(0, index - 1);
            selected_proxy = proxies[newIndex];
        } else {
            selected_proxy = { name: 'None', url: '', password: '' };
        }

        $('#openai_reverse_proxy_name').val(selected_proxy.name);
        oai_settings.reverse_proxy = selected_proxy.url;
        $('#openai_reverse_proxy').val(selected_proxy.url);
        oai_settings.proxy_password = selected_proxy.password;
        $('#openai_proxy_password').val(selected_proxy.password);

        saveSettingsDebounced();
        $('#openai_proxy_preset').val(selected_proxy.name);
        toastr.success(t`Proxy Deleted`);
    } else {
        toastr.error(t`Could not find proxy with name '${presetName}'`);
    }
});

function runProxyCallback(_, value) {
    if (!value) {
        return selected_proxy?.name || '';
    }

    const proxyNames = proxies.map(preset => preset.name);
    const fuse = new Fuse(proxyNames);
    const result = fuse.search(value);

    if (result.length === 0) {
        toastr.warning(t`Proxy preset '${value}' not found`);
        return '';
    }

    const foundName = result[0].item;
    $('#openai_proxy_preset').val(foundName).trigger('change');
    return foundName;
}

export function initOpenAI() {
    SlashCommandParser.addCommandObject(SlashCommand.fromProps({
        name: 'proxy',
        callback: runProxyCallback,
        returns: 'current proxy',
        namedArgumentList: [],
        unnamedArgumentList: [
            SlashCommandArgument.fromProps({
                description: 'name',
                typeList: [ARGUMENT_TYPE.STRING],
                isRequired: true,
                enumProvider: () => proxies.map(preset => new SlashCommandEnumValue(preset.name, preset.url)),
            }),
        ],
        helpString: 'Sets a proxy preset by name.',
    }));

    $('#test_api_button').on('click', testApiConnection);

    $('#scale-alt').on('change', function () {
        oai_settings.use_alt_scale = !!$('#scale-alt').prop('checked');
        saveSettingsDebounced();
        updateScaleForm();
    });

    $('#temp_openai').on('input', function () {
        oai_settings.temp_openai = Number($(this).val());
        $('#temp_counter_openai').val(Number($(this).val()).toFixed(2));
        saveSettingsDebounced();
    });

    $('#freq_pen_openai').on('input', function () {
        oai_settings.freq_pen_openai = Number($(this).val());
        $('#freq_pen_counter_openai').val(Number($(this).val()).toFixed(2));
        saveSettingsDebounced();
    });

    $('#pres_pen_openai').on('input', function () {
        oai_settings.pres_pen_openai = Number($(this).val());
        $('#pres_pen_counter_openai').val(Number($(this).val()).toFixed(2));
        saveSettingsDebounced();
    });

    $('#top_p_openai').on('input', function () {
        oai_settings.top_p_openai = Number($(this).val());
        $('#top_p_counter_openai').val(Number($(this).val()).toFixed(2));
        saveSettingsDebounced();
    });

    $('#top_k_openai').on('input', function () {
        oai_settings.top_k_openai = Number($(this).val());
        $('#top_k_counter_openai').val(Number($(this).val()).toFixed(0));
        saveSettingsDebounced();
    });

    $('#top_a_openai').on('input', function () {
        oai_settings.top_a_openai = Number($(this).val());
        $('#top_a_counter_openai').val(Number($(this).val()));
        saveSettingsDebounced();
    });

    $('#min_p_openai').on('input', function () {
        oai_settings.min_p_openai = Number($(this).val());
        $('#min_p_counter_openai').val(Number($(this).val()));
        saveSettingsDebounced();
    });

    $('#repetition_penalty_openai').on('input', function () {
        oai_settings.repetition_penalty_openai = Number($(this).val());
        $('#repetition_penalty_counter_openai').val(Number($(this).val()));
        saveSettingsDebounced();
    });

    $('#openai_max_context').on('input', function () {
        oai_settings.openai_max_context = Number($(this).val());
        $('#openai_max_context_counter').val(`${$(this).val()}`);
        calculateOpenRouterCost();
        saveSettingsDebounced();
    });

    $('#openai_max_tokens').on('input', function () {
        oai_settings.openai_max_tokens = Number($(this).val());
        calculateOpenRouterCost();
        saveSettingsDebounced();
    });

    $('#stream_toggle').on('change', function () {
        oai_settings.stream_openai = !!$('#stream_toggle').prop('checked');
        saveSettingsDebounced();
    });

    $('#wrap_in_quotes').on('change', function () {
        oai_settings.wrap_in_quotes = !!$('#wrap_in_quotes').prop('checked');
        saveSettingsDebounced();
    });

    $('#claude_use_sysprompt').on('change', function () {
        oai_settings.claude_use_sysprompt = !!$('#claude_use_sysprompt').prop('checked');
        saveSettingsDebounced();
    });

    $('#use_makersuite_sysprompt').on('change', function () {
        oai_settings.use_makersuite_sysprompt = !!$('#use_makersuite_sysprompt').prop('checked');
        saveSettingsDebounced();
    });

    $('#send_if_empty_textarea').on('input', function () {
        oai_settings.send_if_empty = String($('#send_if_empty_textarea').val());
        saveSettingsDebounced();
    });

    $('#impersonation_prompt_textarea').on('input', function () {
        oai_settings.impersonation_prompt = String($('#impersonation_prompt_textarea').val());
        saveSettingsDebounced();
    });

    $('#newchat_prompt_textarea').on('input', function () {
        oai_settings.new_chat_prompt = String($('#newchat_prompt_textarea').val());
        saveSettingsDebounced();
    });

    $('#newgroupchat_prompt_textarea').on('input', function () {
        oai_settings.new_group_chat_prompt = String($('#newgroupchat_prompt_textarea').val());
        saveSettingsDebounced();
    });

    $('#newexamplechat_prompt_textarea').on('input', function () {
        oai_settings.new_example_chat_prompt = String($('#newexamplechat_prompt_textarea').val());
        saveSettingsDebounced();
    });

    $('#continue_nudge_prompt_textarea').on('input', function () {
        oai_settings.continue_nudge_prompt = String($('#continue_nudge_prompt_textarea').val());
        saveSettingsDebounced();
    });

    $('#wi_format_textarea').on('input', function () {
        oai_settings.wi_format = String($('#wi_format_textarea').val());
        saveSettingsDebounced();
    });

    $('#scenario_format_textarea').on('input', function () {
        oai_settings.scenario_format = String($('#scenario_format_textarea').val());
        saveSettingsDebounced();
    });

    $('#personality_format_textarea').on('input', function () {
        oai_settings.personality_format = String($('#personality_format_textarea').val());
        saveSettingsDebounced();
    });

    $('#group_nudge_prompt_textarea').on('input', function () {
        oai_settings.group_nudge_prompt = String($('#group_nudge_prompt_textarea').val());
        saveSettingsDebounced();
    });

    $('#update_oai_preset').on('click', async function () {
        const name = oai_settings.preset_settings_openai;
        await saveOpenAIPreset(name, oai_settings);
        toastr.success(t`Preset updated`);
    });

    $('#impersonation_prompt_restore').on('click', function () {
        oai_settings.impersonation_prompt = default_impersonation_prompt;
        $('#impersonation_prompt_textarea').val(oai_settings.impersonation_prompt);
        saveSettingsDebounced();
    });

    $('#newchat_prompt_restore').on('click', function () {
        oai_settings.new_chat_prompt = default_new_chat_prompt;
        $('#newchat_prompt_textarea').val(oai_settings.new_chat_prompt);
        saveSettingsDebounced();
    });

    $('#newgroupchat_prompt_restore').on('click', function () {
        oai_settings.new_group_chat_prompt = default_new_group_chat_prompt;
        $('#newgroupchat_prompt_textarea').val(oai_settings.new_group_chat_prompt);
        saveSettingsDebounced();
    });

    $('#newexamplechat_prompt_restore').on('click', function () {
        oai_settings.new_example_chat_prompt = default_new_example_chat_prompt;
        $('#newexamplechat_prompt_textarea').val(oai_settings.new_example_chat_prompt);
        saveSettingsDebounced();
    });

    $('#continue_nudge_prompt_restore').on('click', function () {
        oai_settings.continue_nudge_prompt = default_continue_nudge_prompt;
        $('#continue_nudge_prompt_textarea').val(oai_settings.continue_nudge_prompt);
        saveSettingsDebounced();
    });

    $('#wi_format_restore').on('click', function () {
        oai_settings.wi_format = default_wi_format;
        $('#wi_format_textarea').val(oai_settings.wi_format);
        saveSettingsDebounced();
    });

    $('#scenario_format_restore').on('click', function () {
        oai_settings.scenario_format = default_scenario_format;
        $('#scenario_format_textarea').val(oai_settings.scenario_format);
        saveSettingsDebounced();
    });

    $('#personality_format_restore').on('click', function () {
        oai_settings.personality_format = default_personality_format;
        $('#personality_format_textarea').val(oai_settings.personality_format);
        saveSettingsDebounced();
    });

    $('#group_nudge_prompt_restore').on('click', function () {
        oai_settings.group_nudge_prompt = default_group_nudge_prompt;
        $('#group_nudge_prompt_textarea').val(oai_settings.group_nudge_prompt);
        saveSettingsDebounced();
    });

    $('#openai_bypass_status_check').on('input', function () {
        oai_settings.bypass_status_check = !!$(this).prop('checked');
        getStatusOpen();
        saveSettingsDebounced();
    });

    $('#chat_completion_source').on('change', function () {
        oai_settings.chat_completion_source = String($(this).find(':selected').val());
        toggleChatCompletionForms();
        saveSettingsDebounced();
        reconnectOpenAi();
        forceCharacterEditorTokenize();
        eventSource.emit(event_types.CHATCOMPLETION_SOURCE_CHANGED, oai_settings.chat_completion_source);
    });

    $('#oai_max_context_unlocked').on('input', function (_e, data) {
        oai_settings.max_context_unlocked = !!$(this).prop('checked');
        if (data?.source !== 'preset') {
            $('#chat_completion_source').trigger('change');
        }
        saveSettingsDebounced();
    });

    $('#api_url_scale').on('input', function () {
        oai_settings.api_url_scale = String($(this).val());
        saveSettingsDebounced();
    });

    $('#openai_show_external_models').on('input', function () {
        oai_settings.show_external_models = !!$(this).prop('checked');
        $('#openai_external_category').toggle(oai_settings.show_external_models);
        saveSettingsDebounced();
    });

    $('#openai_proxy_password').on('input', function () {
        oai_settings.proxy_password = String($(this).val());
        saveSettingsDebounced();
    });

    $('#claude_assistant_prefill').on('input', function () {
        oai_settings.assistant_prefill = String($(this).val());
        saveSettingsDebounced();
    });

    $('#claude_assistant_impersonation').on('input', function () {
        oai_settings.assistant_impersonation = String($(this).val());
        saveSettingsDebounced();
    });

    $('#openrouter_use_fallback').on('input', function () {
        oai_settings.openrouter_use_fallback = !!$(this).prop('checked');
        saveSettingsDebounced();
    });

    $('#openrouter_group_models').on('input', function () {
        oai_settings.openrouter_group_models = !!$(this).prop('checked');
        saveSettingsDebounced();
    });

    $('#openrouter_sort_models').on('input', function () {
        oai_settings.openrouter_sort_models = String($(this).val());
        saveSettingsDebounced();
    });

    $('#openrouter_allow_fallbacks').on('input', function () {
        oai_settings.openrouter_allow_fallbacks = !!$(this).prop('checked');
        saveSettingsDebounced();
    });

    $('#openrouter_middleout').on('input', function () {
        oai_settings.openrouter_middleout = String($(this).val());
        saveSettingsDebounced();
    });

    $('#squash_system_messages').on('input', function () {
        oai_settings.squash_system_messages = !!$(this).prop('checked');
        saveSettingsDebounced();
    });

    $('#openai_image_inlining').on('input', function () {
        oai_settings.image_inlining = !!$(this).prop('checked');
        saveSettingsDebounced();
    });

    $('#openai_inline_image_quality').on('input', function () {
        oai_settings.inline_image_quality = String($(this).val());
        saveSettingsDebounced();
    });

    $('#continue_prefill').on('input', function () {
        oai_settings.continue_prefill = !!$(this).prop('checked');
        saveSettingsDebounced();
    });

    $('#openai_function_calling').on('input', function () {
        oai_settings.function_calling = !!$(this).prop('checked');
        saveSettingsDebounced();
    });

    $('#seed_openai').on('input', function () {
        oai_settings.seed = Number($(this).val());
        saveSettingsDebounced();
    });

    $('#n_openai').on('input', function () {
        oai_settings.n = Number($(this).val());
        saveSettingsDebounced();
    });

    $('#custom_api_url_text').on('input', function () {
        oai_settings.custom_url = String($(this).val());
        saveSettingsDebounced();
    });

    $('#custom_model_id').on('input', function () {
        oai_settings.custom_model = String($(this).val());
        saveSettingsDebounced();
    });

    $('#custom_prompt_post_processing').on('change', function () {
        oai_settings.custom_prompt_post_processing = String($(this).val());
        saveSettingsDebounced();
    });

    $('#names_behavior').on('input', function () {
        oai_settings.names_behavior = Number($(this).val());
        setNamesBehaviorControls();
        saveSettingsDebounced();
    });

    $('#character_names_none').on('input', function () {
        oai_settings.names_behavior = character_names_behavior.NONE;
        setNamesBehaviorControls();
        saveSettingsDebounced();
    });

    $('#character_names_default').on('input', function () {
        oai_settings.names_behavior = character_names_behavior.DEFAULT;
        setNamesBehaviorControls();
        saveSettingsDebounced();
    });

    $('#character_names_completion').on('input', function () {
        oai_settings.names_behavior = character_names_behavior.COMPLETION;
        setNamesBehaviorControls();
        saveSettingsDebounced();
    });

    $('#character_names_content').on('input', function () {
        oai_settings.names_behavior = character_names_behavior.CONTENT;
        setNamesBehaviorControls();
        saveSettingsDebounced();
    });

    $('#continue_postifx').on('input', function () {
        oai_settings.continue_postfix = String($(this).val());
        setContinuePostfixControls();
        saveSettingsDebounced();
    });

    $('#continue_postfix_none').on('input', function () {
        oai_settings.continue_postfix = continue_postfix_types.NONE;
        setContinuePostfixControls();
        saveSettingsDebounced();
    });

    $('#continue_postfix_space').on('input', function () {
        oai_settings.continue_postfix = continue_postfix_types.SPACE;
        setContinuePostfixControls();
        saveSettingsDebounced();
    });

    $('#continue_postfix_newline').on('input', function () {
        oai_settings.continue_postfix = continue_postfix_types.NEWLINE;
        setContinuePostfixControls();
        saveSettingsDebounced();
    });

    $('#continue_postfix_double_newline').on('input', function () {
        oai_settings.continue_postfix = continue_postfix_types.DOUBLE_NEWLINE;
        setContinuePostfixControls();
        saveSettingsDebounced();
    });

    $('#openai_show_thoughts').on('input', function () {
        oai_settings.show_thoughts = !!$(this).prop('checked');
        saveSettingsDebounced();
    });

    $('#openai_reasoning_effort').on('input', function () {
        oai_settings.reasoning_effort = String($(this).val());
        saveSettingsDebounced();
    });

    $('#openai_enable_web_search').on('input', function () {
        oai_settings.enable_web_search = !!$(this).prop('checked');
        saveSettingsDebounced();
    });

    if (!CSS.supports('field-sizing', 'content')) {
        $(document).on('input', '#openai_settings .autoSetHeight', function () {
            resetScrollHeight($(this));
        });
    }

    if (!isMobile()) {
        $('#model_openrouter_select').select2({
            placeholder: t`Select a model`,
            searchInputPlaceholder: t`Search models...`,
            searchInputCssClass: 'text_pole',
            width: '100%',
            templateResult: getOpenRouterModelTemplate,
        });
    }

    $('#openrouter_providers_chat').on('change', function () {
        const selectedProviders = $(this).val();

        // Not a multiple select?
        if (!Array.isArray(selectedProviders)) {
            return;
        }

        oai_settings.openrouter_providers = selectedProviders;

        saveSettingsDebounced();
    });

    $('#api_button_openai').on('click', onConnectButtonClick);
    $('#openai_reverse_proxy').on('input', onReverseProxyInput);
    $('#model_openai_select').on('change', onModelChange);
    $('#model_claude_select').on('change', onModelChange);
    $('#model_windowai_select').on('change', onModelChange);
    $('#model_scale_select').on('change', onModelChange);
    $('#model_google_select').on('change', onModelChange);
    $('#model_openrouter_select').on('change', onModelChange);
    $('#openrouter_group_models').on('change', onOpenrouterModelSortChange);
    $('#openrouter_sort_models').on('change', onOpenrouterModelSortChange);
    $('#model_ai21_select').on('change', onModelChange);
    $('#model_mistralai_select').on('change', onModelChange);
    $('#model_cohere_select').on('change', onModelChange);
    $('#model_perplexity_select').on('change', onModelChange);
    $('#model_groq_select').on('change', onModelChange);
    $('#model_nanogpt_select').on('change', onModelChange);
    $('#model_deepseek_select').on('change', onModelChange);
    $('#model_01ai_select').on('change', onModelChange);
    $('#model_blockentropy_select').on('change', onModelChange);
    $('#model_custom_select').on('change', onModelChange);
    $('#settings_preset_openai').on('change', onSettingsPresetChange);
    $('#new_oai_preset').on('click', onNewPresetClick);
    $('#delete_oai_preset').on('click', onDeletePresetClick);
    $('#openai_logit_bias_preset').on('change', onLogitBiasPresetChange);
    $('#openai_logit_bias_new_preset').on('click', createNewLogitBiasPreset);
    $('#openai_logit_bias_new_entry').on('click', createNewLogitBiasEntry);
    $('#openai_logit_bias_import_file').on('input', onLogitBiasPresetImportFileChange);
    $('#openai_preset_import_file').on('input', onPresetImportFileChange);
    $('#export_oai_preset').on('click', onExportPresetClick);
    $('#openai_logit_bias_import_preset').on('click', onLogitBiasPresetImportClick);
    $('#openai_logit_bias_export_preset').on('click', onLogitBiasPresetExportClick);
    $('#openai_logit_bias_delete_preset').on('click', onLogitBiasPresetDeleteClick);
    $('#import_oai_preset').on('click', onImportPresetClick);
    $('#openai_proxy_password_show').on('click', onProxyPasswordShowClick);
    $('#customize_additional_parameters').on('click', onCustomizeParametersClick);
    $('#openai_proxy_preset').on('change', onProxyPresetChange);
}<|MERGE_RESOLUTION|>--- conflicted
+++ resolved
@@ -2027,13 +2027,8 @@
         generate_data['logprobs'] = 5;
     }
 
-<<<<<<< HEAD
     // Remove logit bias/logprobs/stop-strings if not supported by the model
     if (isOAI && ['gpt','vision'].includes(oai_settings.openai_model) || isOpenRouter && ['gpt','vision'].includes(oai_settings.openrouter_model)) {
-=======
-    // Remove logit bias, logprobs and stop strings if it's not supported by the model
-    if (isOAI && oai_settings.openai_model.includes('vision') || isOpenRouter && oai_settings.openrouter_model.includes('vision') || isOAI && oai_settings.openai_model.includes('gpt-4.5-preview')) {
->>>>>>> de0e65fe
         delete generate_data.logit_bias;
         delete generate_data.stop;
         delete generate_data.logprobs;
