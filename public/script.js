import { humanizedDateTime, favsToHotswap, getMessageTimeStamp, dragElement, isMobile, initRossMods } from './scripts/RossAscends-mods.js';
import { userStatsHandler, statMesProcess, initStats } from './scripts/stats.js';
import {
    generateKoboldWithStreaming,
    kai_settings,
    loadKoboldSettings,
    formatKoboldUrl,
    getKoboldGenerationData,
    kai_flags,
    setKoboldFlags,
} from './scripts/kai-settings.js';

import {
    textgenerationwebui_settings as textgen_settings,
    loadTextGenSettings,
    generateTextGenWithStreaming,
    getTextGenGenerationData,
    textgen_types,
    getTextGenServer,
    validateTextGenUrl,
} from './scripts/textgen-settings.js';

const { MANCER, TOGETHERAI, OOBA, APHRODITE, OLLAMA, INFERMATICAI } = textgen_types;

import {
    world_info,
    getWorldInfoPrompt,
    getWorldInfoSettings,
    setWorldInfoSettings,
    world_names,
    importEmbeddedWorldInfo,
    checkEmbeddedWorld,
    setWorldInfoButtonClass,
    importWorldInfo,
} from './scripts/world-info.js';

import {
    groups,
    selected_group,
    saveGroupChat,
    getGroups,
    generateGroupWrapper,
    deleteGroup,
    is_group_generating,
    resetSelectedGroup,
    select_group_chats,
    regenerateGroup,
    group_generation_id,
    getGroupChat,
    renameGroupMember,
    createNewGroupChat,
    getGroupPastChats,
    getGroupAvatar,
    openGroupChat,
    editGroup,
    deleteGroupChat,
    renameGroupChat,
    importGroupChat,
    getGroupBlock,
    getGroupCharacterCards,
    getGroupDepthPrompts,
} from './scripts/group-chats.js';

import {
    collapseNewlines,
    loadPowerUserSettings,
    playMessageSound,
    fixMarkdown,
    power_user,
    persona_description_positions,
    loadMovingUIState,
    getCustomStoppingStrings,
    MAX_CONTEXT_DEFAULT,
    MAX_RESPONSE_DEFAULT,
    renderStoryString,
    sortEntitiesList,
    registerDebugFunction,
    ui_mode,
    switchSimpleMode,
    flushEphemeralStoppingStrings,
    context_presets,
} from './scripts/power-user.js';

import {
    setOpenAIMessageExamples,
    setOpenAIMessages,
    setupChatCompletionPromptManager,
    prepareOpenAIMessages,
    sendOpenAIRequest,
    loadOpenAISettings,
    oai_settings,
    openai_messages_count,
    chat_completion_sources,
    getChatCompletionModel,
    isOpenRouterWithInstruct,
    proxies,
    loadProxyPresets,
    selected_proxy,
} from './scripts/openai.js';

import {
    generateNovelWithStreaming,
    getNovelGenerationData,
    getKayraMaxContextTokens,
    getNovelTier,
    loadNovelPreset,
    loadNovelSettings,
    nai_settings,
    adjustNovelInstructionPrompt,
    loadNovelSubscriptionData,
    parseNovelAILogprobs,
} from './scripts/nai-settings.js';

import {
    createNewBookmark,
    showBookmarksButtons,
    createBranch,
} from './scripts/bookmarks.js';

import {
    horde_settings,
    loadHordeSettings,
    generateHorde,
    checkHordeStatus,
    getHordeModels,
    adjustHordeGenerationParams,
    MIN_LENGTH,
} from './scripts/horde.js';

import {
    debounce,
    delay,
    trimToEndSentence,
    countOccurrences,
    isOdd,
    sortMoments,
    timestampToMoment,
    download,
    isDataURL,
    getCharaFilename,
    PAGINATION_TEMPLATE,
    waitUntilCondition,
    escapeRegex,
    resetScrollHeight,
    onlyUnique,
    getBase64Async,
    humanFileSize,
    Stopwatch,
} from './scripts/utils.js';

import { ModuleWorkerWrapper, doDailyExtensionUpdatesCheck, extension_settings, getContext, loadExtensionSettings, renderExtensionTemplate, runGenerationInterceptors, saveMetadataDebounced } from './scripts/extensions.js';
import { COMMENT_NAME_DEFAULT, executeSlashCommands, getSlashCommandsHelp, processChatSlashCommands, registerSlashCommand } from './scripts/slash-commands.js';
import {
    tag_map,
    tags,
    loadTagsSettings,
    printTagFilters,
    getTagsList,
    appendTagToList,
    createTagMapFromList,
    renameTagKey,
    importTags,
    tag_filter_types,
} from './scripts/tags.js';
import {
    SECRET_KEYS,
    readSecretState,
    secret_state,
    writeSecret,
} from './scripts/secrets.js';
import { EventEmitter } from './lib/eventemitter.js';
import { markdownExclusionExt } from './scripts/showdown-exclusion.js';
import { NOTE_MODULE_NAME, initAuthorsNote, metadata_keys, setFloatingPrompt, shouldWIAddPrompt } from './scripts/authors-note.js';
import { registerPromptManagerMigration } from './scripts/PromptManager.js';
import { getRegexedString, regex_placement } from './scripts/extensions/regex/engine.js';
import { initLogprobs, saveLogprobsForActiveMessage } from './scripts/logprobs.js';
import { FILTER_TYPES, FilterHelper } from './scripts/filters.js';
import { getCfgPrompt, getGuidanceScale, initCfg } from './scripts/cfg-scale.js';
import {
    force_output_sequence,
    formatInstructModeChat,
    formatInstructModePrompt,
    formatInstructModeExamples,
    getInstructStoppingSequences,
    autoSelectInstructPreset,
    formatInstructModeSystemPrompt,
    selectInstructPreset,
    instruct_presets,
    selectContextPreset,
} from './scripts/instruct-mode.js';
import { applyLocale, initLocales } from './scripts/i18n.js';
import { getFriendlyTokenizerName, getTokenCount, getTokenizerModel, initTokenizers, saveTokenCache } from './scripts/tokenizers.js';
import { createPersona, initPersonas, selectCurrentPersona, setPersonaDescription, updatePersonaNameIfExists } from './scripts/personas.js';
import { getBackgrounds, initBackgrounds, loadBackgroundSettings, background_settings } from './scripts/backgrounds.js';
import { hideLoader, showLoader } from './scripts/loader.js';
import { BulkEditOverlay, CharacterContextMenu } from './scripts/BulkEditOverlay.js';
import { loadMancerModels, loadOllamaModels, loadTogetherAIModels, loadInfermaticAIModels } from './scripts/textgen-models.js';
import { appendFileContent, hasPendingFileAttachment, populateFileAttachment, decodeStyleTags, encodeStyleTags } from './scripts/chats.js';
import { initPresetManager } from './scripts/preset-manager.js';
import { evaluateMacros } from './scripts/macros.js';

//exporting functions and vars for mods
export {
    Generate,
    cleanUpMessage,
    getSettings,
    saveSettings,
    saveSettingsDebounced,
    printMessages,
    clearChat,
    getChat,
    getCharacters,
    getGeneratingApi,
    callPopup,
    substituteParams,
    sendSystemMessage,
    addOneMessage,
    deleteLastMessage,
    resetChatState,
    select_rm_info,
    setCharacterId,
    setCharacterName,
    replaceCurrentChat,
    setOnlineStatus,
    displayOnlineStatus,
    setEditedMessageId,
    setSendButtonState,
    selectRightMenuWithAnimation,
    openCharacterChat,
    saveChat,
    messageFormatting,
    getExtensionPrompt,
    getExtensionPromptByName,
    showSwipeButtons,
    hideSwipeButtons,
    changeMainAPI,
    setGenerationProgress,
    updateChatMetadata,
    scrollChatToBottom,
    isStreamingEnabled,
    getThumbnailUrl,
    getStoppingStrings,
    reloadMarkdownProcessor,
    getCurrentChatId,
    chat,
    this_chid,
    selected_button,
    menu_type,
    settings,
    characters,
    online_status,
    main_api,
    api_server,
    system_messages,
    nai_settings,
    token,
    name1,
    name2,
    is_send_press,
    max_context,
    chat_metadata,
    streamingProcessor,
    default_avatar,
    system_message_types,
    talkativeness_default,
    default_ch_mes,
    extension_prompt_types,
    mesForShowdownParse,
    printCharacters,
    isOdd,
    countOccurrences,
};

showLoader();
// Yoink preloader entirely; it only exists to cover up unstyled content while loading JS
document.getElementById('preloader').remove();

// Allow target="_blank" in links
DOMPurify.addHook('afterSanitizeAttributes', function (node) {
    if ('target' in node) {
        node.setAttribute('target', '_blank');
        node.setAttribute('rel', 'noopener');
    }
});

DOMPurify.addHook('uponSanitizeAttribute', (_, data, config) => {
    if (!config['MESSAGE_SANITIZE']) {
        return;
    }
    switch (data.attrName) {
        case 'class': {
            if (data.attrValue) {
                data.attrValue = data.attrValue.split(' ').map((v) => {
                    if (v.startsWith('fa-') || v.startsWith('note-') || v === 'monospace') {
                        return v;
                    }

                    return 'custom-' + v;
                }).join(' ');
            }
            break;
        }
    }
});

DOMPurify.addHook('uponSanitizeElement', (node, _, config) => {
    if (!config['MESSAGE_SANITIZE']) {
        return;
    }

    if (!power_user.forbid_external_images) {
        return;
    }

    switch (node.tagName) {
        case 'AUDIO':
        case 'VIDEO':
        case 'SOURCE':
        case 'TRACK':
        case 'EMBED':
        case 'OBJECT':
        case 'IMG': {
            const isExternalUrl = (url) => (url.indexOf('://') > 0 || url.indexOf('//') === 0) && !url.startsWith(window.location.origin);
            const src = node.getAttribute('src');
            const data = node.getAttribute('data');
            const srcset = node.getAttribute('srcset');

            if (srcset) {
                const srcsetUrls = srcset.split(',');

                for (const srcsetUrl of srcsetUrls) {
                    const [url] = srcsetUrl.trim().split(' ');

                    if (isExternalUrl(url)) {
                        console.warn('External media blocked', url);
                        node.remove();
                        break;
                    }
                }
            }

            if (src && isExternalUrl(src)) {
                console.warn('External media blocked', src);
                node.remove();
            }

            if (data && isExternalUrl(data)) {
                console.warn('External media blocked', data);
                node.remove();
            }
        }
            break;
    }
});

// API OBJECT FOR EXTERNAL WIRING
window['SillyTavern'] = {};

// Event source init
export const event_types = {
    APP_READY: 'app_ready',
    EXTRAS_CONNECTED: 'extras_connected',
    MESSAGE_SWIPED: 'message_swiped',
    MESSAGE_SENT: 'message_sent',
    MESSAGE_RECEIVED: 'message_received',
    MESSAGE_EDITED: 'message_edited',
    MESSAGE_DELETED: 'message_deleted',
    IMPERSONATE_READY: 'impersonate_ready',
    CHAT_CHANGED: 'chat_id_changed',
    GENERATION_STARTED: 'generation_started',
    GENERATION_STOPPED: 'generation_stopped',
    GENERATION_ENDED: 'generation_ended',
    EXTENSIONS_FIRST_LOAD: 'extensions_first_load',
    SETTINGS_LOADED: 'settings_loaded',
    SETTINGS_UPDATED: 'settings_updated',
    GROUP_UPDATED: 'group_updated',
    MOVABLE_PANELS_RESET: 'movable_panels_reset',
    SETTINGS_LOADED_BEFORE: 'settings_loaded_before',
    SETTINGS_LOADED_AFTER: 'settings_loaded_after',
    CHATCOMPLETION_SOURCE_CHANGED: 'chatcompletion_source_changed',
    CHATCOMPLETION_MODEL_CHANGED: 'chatcompletion_model_changed',
    OAI_PRESET_CHANGED_BEFORE: 'oai_preset_changed_before',
    OAI_PRESET_CHANGED_AFTER: 'oai_preset_changed_after',
    WORLDINFO_SETTINGS_UPDATED: 'worldinfo_settings_updated',
    WORLDINFO_UPDATED: 'worldinfo_updated',
    CHARACTER_EDITED: 'character_edited',
    CHARACTER_PAGE_LOADED: 'character_page_loaded',
    CHARACTER_GROUP_OVERLAY_STATE_CHANGE_BEFORE: 'character_group_overlay_state_change_before',
    CHARACTER_GROUP_OVERLAY_STATE_CHANGE_AFTER: 'character_group_overlay_state_change_after',
    USER_MESSAGE_RENDERED: 'user_message_rendered',
    CHARACTER_MESSAGE_RENDERED: 'character_message_rendered',
    FORCE_SET_BACKGROUND: 'force_set_background',
    CHAT_DELETED: 'chat_deleted',
    GROUP_CHAT_DELETED: 'group_chat_deleted',
    GENERATE_BEFORE_COMBINE_PROMPTS: 'generate_before_combine_prompts',
    GROUP_MEMBER_DRAFTED: 'group_member_drafted',
};

export const eventSource = new EventEmitter();

eventSource.on(event_types.CHAT_CHANGED, processChatSlashCommands);

const characterGroupOverlay = new BulkEditOverlay();
const characterContextMenu = new CharacterContextMenu(characterGroupOverlay);
eventSource.on(event_types.CHARACTER_PAGE_LOADED, characterGroupOverlay.onPageLoad);
console.debug('Character context menu initialized', characterContextMenu);

hljs.addPlugin({ 'before:highlightElement': ({ el }) => { el.textContent = el.innerText; } });

// Markdown converter
let mesForShowdownParse; //intended to be used as a context to compare showdown strings against
let converter;
reloadMarkdownProcessor();

// array for prompt token calculations
console.debug('initializing Prompt Itemization Array on Startup');
const promptStorage = new localforage.createInstance({ name: 'SillyTavern_Prompts' });
let itemizedPrompts = [];

export const systemUserName = 'SillyTavern System';
let default_user_name = 'User';
let name1 = default_user_name;
let name2 = 'SillyTavern System';
let chat = [];
let safetychat = [
    {
        name: systemUserName,
        is_user: false,
        create_date: 0,
        mes: 'You deleted a character/chat and arrived back here for safety reasons! Pick another character!',
    },
];
let chatSaveTimeout;
let importFlashTimeout;
export let isChatSaving = false;
let chat_create_date = 0;
let firstRun = false;
let settingsReady = false;
let currentVersion = '0.0.0';

const default_ch_mes = 'Hello';
let generatedPromptCache = '';
let generation_started = new Date();
let characters = [];
let this_chid;
let saveCharactersPage = 0;
let savePersonasPage = 0;
const default_avatar = 'img/ai4.png';
export const system_avatar = 'img/five.png';
export const comment_avatar = 'img/quill.png';
export let CLIENT_VERSION = 'SillyTavern:UNKNOWN:Cohee#1207'; // For Horde header
let optionsPopper = Popper.createPopper(document.getElementById('options_button'), document.getElementById('options'), {
    placement: 'top-start',
});
let exportPopper = Popper.createPopper(document.getElementById('export_button'), document.getElementById('export_format_popup'), {
    placement: 'left',
});
let rawPromptPopper = Popper.createPopper(document.getElementById('dialogue_popup'), document.getElementById('rawPromptPopup'), {
    placement: 'right',
});

let dialogueResolve = null;
let dialogueCloseStop = false;
let chat_metadata = {};
let streamingProcessor = null;
let crop_data = undefined;
let is_delete_mode = false;
let fav_ch_checked = false;
let scrollLock = false;
export let abortStatusCheck = new AbortController();

const durationSaveEdit = 1000;
const saveSettingsDebounced = debounce(() => saveSettings(), durationSaveEdit);
export const saveCharacterDebounced = debounce(() => $('#create_button').trigger('click'), durationSaveEdit);

const system_message_types = {
    HELP: 'help',
    WELCOME: 'welcome',
    GROUP: 'group',
    EMPTY: 'empty',
    GENERIC: 'generic',
    BOOKMARK_CREATED: 'bookmark_created',
    BOOKMARK_BACK: 'bookmark_back',
    NARRATOR: 'narrator',
    COMMENT: 'comment',
    SLASH_COMMANDS: 'slash_commands',
    FORMATTING: 'formatting',
    HOTKEYS: 'hotkeys',
    MACROS: 'macros',
};

const extension_prompt_types = {
    IN_PROMPT: 0,
    IN_CHAT: 1,
    BEFORE_PROMPT: 2,
};

export const MAX_INJECTION_DEPTH = 1000;

let system_messages = {};

function getSystemMessages() {
    system_messages = {
        help: {
            name: systemUserName,
            force_avatar: system_avatar,
            is_user: false,
            is_system: true,
            mes: renderTemplate('help'),
        },
        slash_commands: {
            name: systemUserName,
            force_avatar: system_avatar,
            is_user: false,
            is_system: true,
            mes: '',
        },
        hotkeys: {
            name: systemUserName,
            force_avatar: system_avatar,
            is_user: false,
            is_system: true,
            mes: renderTemplate('hotkeys'),
        },
        formatting: {
            name: systemUserName,
            force_avatar: system_avatar,
            is_user: false,
            is_system: true,
            mes: renderTemplate('formatting'),
        },
        macros: {
            name: systemUserName,
            force_avatar: system_avatar,
            is_user: false,
            is_system: true,
            mes: renderTemplate('macros'),
        },
        welcome:
        {
            name: systemUserName,
            force_avatar: system_avatar,
            is_user: false,
            is_system: true,
            mes: renderTemplate('welcome'),
        },
        group: {
            name: systemUserName,
            force_avatar: system_avatar,
            is_user: false,
            is_system: true,
            is_group: true,
            mes: 'Group chat created. Say \'Hi\' to lovely people!',
        },
        empty: {
            name: systemUserName,
            force_avatar: system_avatar,
            is_user: false,
            is_system: true,
            mes: 'No one hears you. <b>Hint&#58;</b> add more members to the group!',
        },
        generic: {
            name: systemUserName,
            force_avatar: system_avatar,
            is_user: false,
            is_system: true,
            mes: 'Generic system message. User `text` parameter to override the contents',
        },
        bookmark_created: {
            name: systemUserName,
            force_avatar: system_avatar,
            is_user: false,
            is_system: true,
            mes: 'Checkpoint created! Click here to open the checkpoint chat: <a class="bookmark_link" file_name="{0}" href="javascript:void(null);">{1}</a>',
        },
        bookmark_back: {
            name: systemUserName,
            force_avatar: system_avatar,
            is_user: false,
            is_system: true,
            mes: 'Click here to return to the previous chat: <a class="bookmark_link" file_name="{0}" href="javascript:void(null);">Return</a>',
        },
    };
}

// Register configuration migrations
registerPromptManagerMigration();

$(document).ajaxError(function myErrorHandler(_, xhr) {
    if (xhr.status == 403) {
        toastr.warning(
            'doubleCsrf errors in console are NORMAL in this case. If you want to run ST in multiple tabs, start the server with --disableCsrf option.',
            'Looks like you\'ve opened SillyTavern in another browser tab',
            { timeOut: 0, extendedTimeOut: 0, preventDuplicates: true },
        );
    }
});

/**
 * Loads a URL content using XMLHttpRequest synchronously.
 * @param {string} url URL to load synchronously
 * @returns {string} Response text
 */
function getUrlSync(url) {
    console.debug('Loading URL synchronously', url);
    const request = new XMLHttpRequest();
    request.open('GET', url, false); // `false` makes the request synchronous
    request.send();

    if (request.status >= 200 && request.status < 300) {
        return request.responseText;
    }

    throw new Error(`Error loading ${url}: ${request.status} ${request.statusText}`);
}

const templateCache = new Map();

export function renderTemplate(templateId, templateData = {}, sanitize = true, localize = true, fullPath = false) {
    try {
        const pathToTemplate = fullPath ? templateId : `/scripts/templates/${templateId}.html`;
        let template = templateCache.get(pathToTemplate);
        if (!template) {
            const templateContent = getUrlSync(pathToTemplate);
            template = Handlebars.compile(templateContent);
            templateCache.set(pathToTemplate, template);
        }
        let result = template(templateData);

        if (sanitize) {
            result = DOMPurify.sanitize(result);
        }

        if (localize) {
            result = applyLocale(result);
        }

        return result;
    } catch (err) {
        console.error('Error rendering template', templateId, templateData, err);
        toastr.error('Check the DevTools console for more information.', 'Error rendering template');
    }
}

async function getClientVersion() {
    try {
        const response = await fetch('/version');
        const data = await response.json();
        CLIENT_VERSION = data.agent;
        let displayVersion = `SillyTavern ${data.pkgVersion}`;
        currentVersion = data.pkgVersion;

        if (data.gitRevision && data.gitBranch) {
            displayVersion += ` '${data.gitBranch}' (${data.gitRevision})`;
        }

        $('#version_display').text(displayVersion);
        $('#version_display_welcome').text(displayVersion);
    } catch (err) {
        console.error('Couldn\'t get client version', err);
    }
}

function reloadMarkdownProcessor(render_formulas = false) {
    if (render_formulas) {
        converter = new showdown.Converter({
            emoji: true,
            underline: true,
            tables: true,
            parseImgDimensions: true,
            extensions: [
                showdownKatex(
                    {
                        delimiters: [
                            { left: '$$', right: '$$', display: true, asciimath: false },
                            { left: '$', right: '$', display: false, asciimath: true },
                        ],
                    },
                )],
        });
    }
    else {
        converter = new showdown.Converter({
            emoji: true,
            literalMidWordUnderscores: true,
            parseImgDimensions: true,
            tables: true,
        });
    }

    // Inject the dinkus extension after creating the converter
    // Maybe move this into power_user init?
    setTimeout(() => {
        if (power_user) {
            converter.addExtension(markdownExclusionExt(), 'exclusion');
        }
    }, 1);

    return converter;
}

function getCurrentChatId() {
    console.debug(`selectedGroup:${selected_group}, this_chid:${this_chid}`);
    if (selected_group) {
        return groups.find(x => x.id == selected_group)?.chat_id;
    }
    else if (this_chid) {
        return characters[this_chid]?.chat;
    }
}

const talkativeness_default = 0.5;
export const depth_prompt_depth_default = 4;
const per_page_default = 50;

var is_advanced_char_open = false;

var menu_type = ''; //what is selected in the menu
var selected_button = ''; //which button pressed
//create pole save
let create_save = {
    name: '',
    description: '',
    creator_notes: '',
    post_history_instructions: '',
    character_version: '',
    system_prompt: '',
    tags: '',
    creator: '',
    personality: '',
    first_message: '',
    avatar: '',
    scenario: '',
    mes_example: '',
    world: '',
    talkativeness: talkativeness_default,
    alternate_greetings: [],
    depth_prompt_prompt: '',
    depth_prompt_depth: depth_prompt_depth_default,
};

//animation right menu
export const ANIMATION_DURATION_DEFAULT = 125;
export let animation_duration = ANIMATION_DURATION_DEFAULT;
let animation_easing = 'ease-in-out';
let popup_type = '';
let chat_file_for_del = '';
let online_status = 'no_connection';

let api_server = '';

let is_send_press = false; //Send generation

let this_del_mes = -1;

//message editing and chat scroll position persistence
var this_edit_mes_chname = '';
var this_edit_mes_id;
var scroll_holder = 0;
var is_use_scroll_holder = false;

//settings
var settings;
export let koboldai_settings;
export let koboldai_setting_names;
var preset_settings = 'gui';
export let user_avatar = 'you.png';
export var amount_gen = 80; //default max length of AI generated responses
var max_context = 2048;

var swipes = true;
let extension_prompts = {};

var main_api;// = "kobold";
//novel settings
export let novelai_settings;
export let novelai_setting_names;
let abortController;

//css
var css_mes_bg = $('<div class="mes"></div>').css('background');
var css_send_form_display = $('<div id=send_form></div>').css('display');
const MAX_GENERATION_LOOPS = 5;

var kobold_horde_model = '';

let token;

var PromptArrayItemForRawPromptDisplay;

export let active_character = '';
export let active_group = '';
export const entitiesFilter = new FilterHelper(debounce(printCharacters, 100));
export const personasFilter = new FilterHelper(debounce(getUserAvatars, 100));

export function getRequestHeaders() {
    return {
        'Content-Type': 'application/json',
        'X-CSRF-Token': token,
    };
}

$.ajaxPrefilter((options, originalOptions, xhr) => {
    xhr.setRequestHeader('X-CSRF-Token', token);
});

async function firstLoadInit() {
    try {
        const tokenResponse = await fetch('/csrf-token');
        const tokenData = await tokenResponse.json();
        token = tokenData.token;
    } catch {
        hideLoader();
        toastr.error('Couldn\'t get CSRF token. Please refresh the page.', 'Error', { timeOut: 0, extendedTimeOut: 0, preventDuplicates: true });
        throw new Error('Initialization failed');
    }

    getSystemMessages();
    sendSystemMessage(system_message_types.WELCOME);
    initLocales();
    await readSecretState();
    await getClientVersion();
    await getSettings();
    await getUserAvatars(true, user_avatar);
    await getCharacters();
    await getBackgrounds();
    await initTokenizers();
    await initPresetManager();
    initBackgrounds();
    initAuthorsNote();
    initPersonas();
    initRossMods();
    initStats();
    initCfg();
    initLogprobs();
    doDailyExtensionUpdatesCheck();
    hideLoader();
    await eventSource.emit(event_types.APP_READY);
}

function cancelStatusCheck() {
    abortStatusCheck?.abort();
    abortStatusCheck = new AbortController();
    setOnlineStatus('no_connection');
}

function displayOnlineStatus() {
    if (online_status == 'no_connection') {
        $('.online_status_indicator').removeClass('success');
        $('.online_status_text').text('No connection...');
    } else {
        $('.online_status_indicator').addClass('success');
        $('.online_status_text').text(online_status);
    }
}

/**
 * Sets the duration of JS animations.
 * @param {number} ms Duration in milliseconds. Resets to default if null.
 */
export function setAnimationDuration(ms = null) {
    animation_duration = ms ?? ANIMATION_DURATION_DEFAULT;
}

export function setActiveCharacter(character) {
    active_character = character;
}

export function setActiveGroup(group) {
    active_group = group;
}

/**
 * Gets the itemized prompts for a chat.
 * @param {string} chatId Chat ID to load
 */
export async function loadItemizedPrompts(chatId) {
    try {
        if (!chatId) {
            itemizedPrompts = [];
            return;
        }

        itemizedPrompts = await promptStorage.getItem(chatId);

        if (!itemizedPrompts) {
            itemizedPrompts = [];
        }
    } catch {
        console.log('Error loading itemized prompts for chat', chatId);
        itemizedPrompts = [];
    }
}

/**
 * Saves the itemized prompts for a chat.
 * @param {string} chatId Chat ID to save itemized prompts for
 */
export async function saveItemizedPrompts(chatId) {
    try {
        if (!chatId) {
            return;
        }

        await promptStorage.setItem(chatId, itemizedPrompts);
    } catch {
        console.log('Error saving itemized prompts for chat', chatId);
    }
}

/**
 * Replaces the itemized prompt text for a message.
 * @param {number} mesId Message ID to get itemized prompt for
 * @param {string} promptText New raw prompt text
 * @returns
 */
export async function replaceItemizedPromptText(mesId, promptText) {
    if (!Array.isArray(itemizedPrompts)) {
        itemizedPrompts = [];
    }

    const itemizedPrompt = itemizedPrompts.find(x => x.mesId === mesId);

    if (!itemizedPrompt) {
        return;
    }

    itemizedPrompt.rawPrompt = promptText;
}

/**
 * Deletes the itemized prompts for a chat.
 * @param {string} chatId Chat ID to delete itemized prompts for
 */
export async function deleteItemizedPrompts(chatId) {
    try {
        if (!chatId) {
            return;
        }

        await promptStorage.removeItem(chatId);
    } catch {
        console.log('Error deleting itemized prompts for chat', chatId);
    }
}

/**
 * Empties the itemized prompts array and caches.
 */
export async function clearItemizedPrompts() {
    try {
        await promptStorage.clear();
        itemizedPrompts = [];
    } catch {
        console.log('Error clearing itemized prompts');
    }
}

async function getStatusHorde() {
    try {
        const hordeStatus = await checkHordeStatus();
        online_status = hordeStatus ? 'Connected' : 'no_connection';
    }
    catch {
        online_status = 'no_connection';
    }

    return resultCheckStatus();
}

async function getStatusKobold() {
    let endpoint = api_server;

    if (!endpoint) {
        console.warn('No endpoint for status check');
        online_status = 'no_connection';
        return resultCheckStatus();
    }

    try {
        const response = await fetch('/api/backends/kobold/status', {
            method: 'POST',
            headers: getRequestHeaders(),
            body: JSON.stringify({
                main_api,
                api_server: endpoint,
            }),
            signal: abortStatusCheck.signal,
        });

        const data = await response.json();

        online_status = data?.model ?? 'no_connection';

        if (!data.koboldUnitedVersion) {
            throw new Error('Missing mandatory Kobold version in data:', data);
        }

        // Determine instruct mode preset
        autoSelectInstructPreset(online_status);

        // determine if we can use stop sequence and streaming
        setKoboldFlags(data.koboldUnitedVersion, data.koboldCppVersion);

        // We didn't get a 200 status code, but the endpoint has an explanation. Which means it DID connect, but I digress.
        if (online_status === 'no_connection' && data.response) {
            toastr.error(data.response, 'API Error', { timeOut: 5000, preventDuplicates: true });
        }
    } catch (err) {
        console.error('Error getting status', err);
        online_status = 'no_connection';
    }

    return resultCheckStatus();
}

async function getStatusTextgen() {
    const url = '/api/backends/text-completions/status';

    const endpoint = getTextGenServer();

    if (!endpoint) {
        console.warn('No endpoint for status check');
        online_status = 'no_connection';
        return resultCheckStatus();
    }

    if (textgen_settings.type == OOBA && textgen_settings.bypass_status_check) {
        online_status = 'Status check bypassed';
        return resultCheckStatus();
    }

    try {
        const response = await fetch(url, {
            method: 'POST',
            headers: getRequestHeaders(),
            body: JSON.stringify({
                api_server: endpoint,
                api_type: textgen_settings.type,
                legacy_api: textgen_settings.legacy_api && (textgen_settings.type === OOBA || textgen_settings.type === APHRODITE),
            }),
            signal: abortStatusCheck.signal,
        });

        const data = await response.json();

        if (textgen_settings.type === MANCER) {
            loadMancerModels(data?.data);
            online_status = textgen_settings.mancer_model;
        } else if (textgen_settings.type === TOGETHERAI) {
            loadTogetherAIModels(data?.data);
            online_status = textgen_settings.togetherai_model;
        } else if (textgen_settings.type === OLLAMA) {
            loadOllamaModels(data?.data);
            online_status = textgen_settings.ollama_model || 'Connected';
        } else if (textgen_settings.type === INFERMATICAI) {
            loadInfermaticAIModels(data?.data);
            online_status = textgen_settings.infermaticai_model;
        } else {
            online_status = data?.result;
        }

        if (!online_status) {
            online_status = 'no_connection';
        }

        // Determine instruct mode preset
        autoSelectInstructPreset(online_status);

        // We didn't get a 200 status code, but the endpoint has an explanation. Which means it DID connect, but I digress.
        if (online_status === 'no_connection' && data.response) {
            toastr.error(data.response, 'API Error', { timeOut: 5000, preventDuplicates: true });
        }
    } catch (err) {
        console.error('Error getting status', err);
        online_status = 'no_connection';
    }

    return resultCheckStatus();
}

async function getStatusNovel() {
    try {
        const result = await loadNovelSubscriptionData();

        if (!result) {
            throw new Error('Could not load subscription data');
        }

        online_status = getNovelTier();
    } catch {
        online_status = 'no_connection';
    }

    resultCheckStatus();
}

export function startStatusLoading() {
    $('.api_loading').show();
    $('.api_button').addClass('disabled');
}

export function stopStatusLoading() {
    $('.api_loading').hide();
    $('.api_button').removeClass('disabled');
}

export function resultCheckStatus() {
    displayOnlineStatus();
    stopStatusLoading();
}

export async function selectCharacterById(id) {
    if (characters[id] == undefined) {
        return;
    }

    if (isChatSaving) {
        toastr.info('Please wait until the chat is saved before switching characters.', 'Your chat is still saving...');
        return;
    }

    if (selected_group && is_group_generating) {
        return;
    }

    if (selected_group || this_chid !== id) {
        //if clicked on a different character from what was currently selected
        if (!is_send_press) {
            await clearChat();
            cancelTtsPlay();
            resetSelectedGroup();
            this_edit_mes_id = undefined;
            selected_button = 'character_edit';
            this_chid = id;
            chat.length = 0;
            chat_metadata = {};
            await getChat();
        }
    } else {
        //if clicked on character that was already selected
        selected_button = 'character_edit';
        select_selected_character(this_chid);
    }
}

function getTagBlock(item, entities) {
    let count = 0;

    for (const entity of entities) {
        if (entitiesFilter.isElementTagged(entity, item.id)) {
            count++;
        }
    }

    const template = $('#bogus_folder_template .bogus_folder_select').clone();
    template.attr({ 'tagid': item.id, 'id': `BogusFolder${item.id}` });
    template.find('.avatar').css({ 'background-color': item.color, 'color': item.color2 });
    template.find('.ch_name').text(item.name);
    template.find('.bogus_folder_counter').text(count);
    return template;
}

function getBackBlock() {
    const template = $('#bogus_folder_back_template .bogus_folder_select').clone();
    return template;
}

function getEmptyBlock() {
    const icons = ['fa-dragon', 'fa-otter', 'fa-kiwi-bird', 'fa-crow', 'fa-frog'];
    const texts = ['Here be dragons', 'Otterly empty', 'Kiwibunga', 'Pump-a-Rum', 'Croak it'];
    const roll = new Date().getMinutes() % icons.length;
    const emptyBlock = `
    <div class="empty_block">
        <i class="fa-solid ${icons[roll]} fa-4x"></i>
        <h1>${texts[roll]}</h1>
        <p>There are no items to display.</p>
    </div>`;
    return $(emptyBlock);
}

function getCharacterBlock(item, id) {
    let this_avatar = default_avatar;
    if (item.avatar != 'none') {
        this_avatar = getThumbnailUrl('avatar', item.avatar);
    }
    // Populate the template
    const template = $('#character_template .character_select').clone();
    template.attr({ 'chid': id, 'id': `CharID${id}` });
    template.find('img').attr('src', this_avatar);
    template.find('.avatar').attr('title', item.avatar);
    template.find('.ch_name').text(item.name);
    if (power_user.show_card_avatar_urls) {
        template.find('.ch_avatar_url').text(item.avatar);
    }
    template.find('.ch_fav_icon').css('display', 'none');
    template.toggleClass('is_fav', item.fav || item.fav == 'true');
    template.find('.ch_fav').val(item.fav);

    const description = item.data?.creator_notes?.split('\n', 1)[0] || '';
    if (description) {
        template.find('.ch_description').text(description);
    }
    else {
        template.find('.ch_description').hide();
    }

    const auxFieldName = power_user.aux_field || 'character_version';
    const auxFieldValue = (item.data && item.data[auxFieldName]) || '';
    if (auxFieldValue) {
        template.find('.character_version').text(auxFieldValue);
    }
    else {
        template.find('.character_version').hide();
    }

    // Display inline tags
    const tags = getTagsList(item.avatar);
    const tagsElement = template.find('.tags');
    tags.forEach(tag => appendTagToList(tagsElement, tag, {}));

    // Add to the list
    return template;
}

async function printCharacters(fullRefresh = false) {
    if (fullRefresh) {
        saveCharactersPage = 0;
        printTagFilters(tag_filter_types.character);
        printTagFilters(tag_filter_types.group_member);

        // Return to main list
        if (isBogusFolderOpen()) {
            entitiesFilter.setFilterData(FILTER_TYPES.TAG, { excluded: [], selected: [] });
        }

        await delay(1);
    }

    const storageKey = 'Characters_PerPage';
    const listId = '#rm_print_characters_block';
    const entities = getEntitiesList({ doFilter: true });

    $('#rm_print_characters_pagination').pagination({
        dataSource: entities,
        pageSize: Number(localStorage.getItem(storageKey)) || per_page_default,
        sizeChangerOptions: [10, 25, 50, 100, 250, 500, 1000],
        pageRange: 1,
        pageNumber: saveCharactersPage || 1,
        position: 'top',
        showPageNumbers: false,
        showSizeChanger: true,
        prevText: '<',
        nextText: '>',
        formatNavigator: PAGINATION_TEMPLATE,
        showNavigator: true,
        callback: function (data) {
            $(listId).empty();
            if (isBogusFolderOpen()) {
                $(listId).append(getBackBlock());
            }
            if (!data.length) {
                $(listId).append(getEmptyBlock());
            }
            for (const i of data) {
                switch (i.type) {
                    case 'character':
                        $(listId).append(getCharacterBlock(i.item, i.id));
                        break;
                    case 'group':
                        $(listId).append(getGroupBlock(i.item));
                        break;
                    case 'tag':
                        $(listId).append(getTagBlock(i.item, entities));
                        break;
                }
            }
            eventSource.emit(event_types.CHARACTER_PAGE_LOADED);
        },
        afterSizeSelectorChange: function (e) {
            localStorage.setItem(storageKey, e.target.value);
        },
        afterPaging: function (e) {
            saveCharactersPage = e;
        },
        afterRender: function () {
            $(listId).scrollTop(0);
        },
    });

    favsToHotswap();
}

/**
 * Indicates whether a user is currently in a bogus folder.
 * @returns {boolean} If currently viewing a folder
 */
function isBogusFolderOpen() {
    return !!entitiesFilter.getFilterData(FILTER_TYPES.TAG)?.bogus;
}

export function getEntitiesList({ doFilter } = {}) {
    function characterToEntity(character, id) {
        return { item: character, id, type: 'character' };
    }

    function groupToEntity(group) {
        return { item: group, id: group.id, type: 'group' };
    }

    function tagToEntity(tag) {
        return { item: structuredClone(tag), id: tag.id, type: 'tag' };
    }

    let entities = [
        ...characters.map((item, index) => characterToEntity(item, index)),
        ...groups.map(item => groupToEntity(item)),
        ...(power_user.bogus_folders ? tags.map(item => tagToEntity(item)) : []),
    ];

    if (doFilter) {
        entities = entitiesFilter.applyFilters(entities);
    }

    if (isBogusFolderOpen()) {
        // Get tags of entities within the bogus folder
        const filterData = structuredClone(entitiesFilter.getFilterData(FILTER_TYPES.TAG));
        entities = entities.filter(x => x.type !== 'tag');
        const otherTags = tags.filter(x => !filterData.selected.includes(x.id));
        const bogusTags = [];
        for (const entity of entities) {
            for (const tag of otherTags) {
                if (!bogusTags.includes(tag) && entitiesFilter.isElementTagged(entity, tag.id)) {
                    bogusTags.push(tag);
                }
            }
        }
        entities.push(...bogusTags.map(item => tagToEntity(item)));
    }

    sortEntitiesList(entities);
    return entities;
}

export async function getOneCharacter(avatarUrl) {
    const response = await fetch('/api/characters/get', {
        method: 'POST',
        headers: getRequestHeaders(),
        body: JSON.stringify({
            avatar_url: avatarUrl,
        }),
    });

    if (response.ok) {
        const getData = await response.json();
        getData['name'] = DOMPurify.sanitize(getData['name']);
        getData['chat'] = String(getData['chat']);

        const indexOf = characters.findIndex(x => x.avatar === avatarUrl);

        if (indexOf !== -1) {
            characters[indexOf] = getData;
        } else {
            toastr.error(`Character ${avatarUrl} not found in the list`, 'Error', { timeOut: 5000, preventDuplicates: true });
        }
    }
}

async function getCharacters() {
    var response = await fetch('/api/characters/all', {
        method: 'POST',
        headers: getRequestHeaders(),
        body: JSON.stringify({
            '': '',
        }),
    });
    if (response.ok === true) {
        var getData = ''; //RossAscends: reset to force array to update to account for deleted character.
        getData = await response.json();
        const load_ch_count = Object.getOwnPropertyNames(getData);
        for (var i = 0; i < load_ch_count.length; i++) {
            characters[i] = [];
            characters[i] = getData[i];
            characters[i]['name'] = DOMPurify.sanitize(characters[i]['name']);

            // For dropped-in cards
            if (!characters[i]['chat']) {
                characters[i]['chat'] = `${characters[i]['name']} - ${humanizedDateTime()}`;
            }

            characters[i]['chat'] = String(characters[i]['chat']);
        }
        if (this_chid != undefined && this_chid != 'invalid-safety-id') {
            $('#avatar_url_pole').val(characters[this_chid].avatar);
        }

        await getGroups();
        await printCharacters(true);
    }
}

async function delChat(chatfile) {
    const response = await fetch('/api/chats/delete', {
        method: 'POST',
        headers: getRequestHeaders(),
        body: JSON.stringify({
            chatfile: chatfile,
            avatar_url: characters[this_chid].avatar,
        }),
    });
    if (response.ok === true) {
        // choose another chat if current was deleted
        const name = chatfile.replace('.jsonl', '');
        if (name === characters[this_chid].chat) {
            chat_metadata = {};
            await replaceCurrentChat();
        }
        await eventSource.emit(event_types.CHAT_DELETED, name);
    }
}

async function replaceCurrentChat() {
    await clearChat();
    chat.length = 0;

    const chatsResponse = await fetch('/api/characters/chats', {
        method: 'POST',
        headers: getRequestHeaders(),
        body: JSON.stringify({ avatar_url: characters[this_chid].avatar }),
    });

    if (chatsResponse.ok) {
        const chats = Object.values(await chatsResponse.json());
        chats.sort((a, b) => sortMoments(timestampToMoment(a.last_mes), timestampToMoment(b.last_mes)));

        // pick existing chat
        if (chats.length && typeof chats[0] === 'object') {
            characters[this_chid].chat = chats[0].file_name.replace('.jsonl', '');
            $('#selected_chat_pole').val(characters[this_chid].chat);
            saveCharacterDebounced();
            await getChat();
        }

        // start new chat
        else {
            characters[this_chid].chat = `${name2} - ${humanizedDateTime()}`;
            $('#selected_chat_pole').val(characters[this_chid].chat);
            saveCharacterDebounced();
            await getChat();
        }
    }
}

export function showMoreMessages() {
    let messageId = Number($('#chat').children('.mes').first().attr('mesid'));
    let count = power_user.chat_truncation || Number.MAX_SAFE_INTEGER;

    console.debug('Inserting messages before', messageId, 'count', count, 'chat length', chat.length);
    const prevHeight = $('#chat').prop('scrollHeight');

    while (messageId > 0 && count > 0) {
        count--;
        messageId--;
        addOneMessage(chat[messageId], { insertBefore: messageId + 1, scroll: false, forceId: messageId });
    }

    if (messageId == 0) {
        $('#show_more_messages').remove();
    }

    const newHeight = $('#chat').prop('scrollHeight');
    $('#chat').scrollTop(newHeight - prevHeight);
}

async function printMessages() {
    let startIndex = 0;
    let count = power_user.chat_truncation || Number.MAX_SAFE_INTEGER;

    if (chat.length > count) {
        startIndex = chat.length - count;
        $('#chat').append('<div id="show_more_messages">Show more messages</div>');
    }

    for (let i = startIndex; i < chat.length; i++) {
        const item = chat[i];
        addOneMessage(item, { scroll: i === chat.length - 1, forceId: i });
    }

    // Scroll to bottom when all images are loaded
    const images = document.querySelectorAll('#chat .mes img');
    let imagesLoaded = 0;

    for (let i = 0; i < images.length; i++) {
        const image = images[i];
        if (image instanceof HTMLImageElement) {
            if (image.complete) {
                incrementAndCheck();
            } else {
                image.addEventListener('load', incrementAndCheck);
            }
        }
    }

    function incrementAndCheck() {
        imagesLoaded++;
        if (imagesLoaded === images.length) {
            scrollChatToBottom();
        }
    }
}

async function clearChat() {
    closeMessageEditor();
    extension_prompts = {};
    if (is_delete_mode) {
        $('#dialogue_del_mes_cancel').trigger('click');
    }
    $('#chat').children().remove();
    if ($('.zoomed_avatar[forChar]').length) {
        console.debug('saw avatars to remove');
        $('.zoomed_avatar[forChar]').remove();
    } else { console.debug('saw no avatars'); }

    await saveItemizedPrompts(getCurrentChatId());
    itemizedPrompts = [];
}

async function deleteLastMessage() {
    chat.length = chat.length - 1;
    $('#chat').children('.mes').last().remove();
    await eventSource.emit(event_types.MESSAGE_DELETED, chat.length);
}

export async function reloadCurrentChat() {
    await clearChat();
    chat.length = 0;

    if (selected_group) {
        await getGroupChat(selected_group);
    }
    else if (this_chid) {
        await getChat();
    }
    else {
        resetChatState();
        await printMessages();
        await eventSource.emit(event_types.CHAT_CHANGED, getCurrentChatId());
    }

    hideSwipeButtons();
    showSwipeButtons();
}

/**
 * Send the message currently typed into the chat box.
 */
export function sendTextareaMessage() {
    if (is_send_press) return;

    let generateType;
    // "Continue on send" is activated when the user hits "send" (or presses enter) on an empty chat box, and the last
    // message was sent from a character (not the user or the system).
    const textareaText = String($('#send_textarea').val());
    if (power_user.continue_on_send &&
        !textareaText &&
        !selected_group &&
        chat.length &&
        !chat[chat.length - 1]['is_user'] &&
        !chat[chat.length - 1]['is_system']
    ) {
        generateType = 'continue';
    }

    Generate(generateType);
}

/**
 * Formats the message text into an HTML string using Markdown and other formatting.
 * @param {string} mes Message text
 * @param {string} ch_name Character name
 * @param {boolean} isSystem If the message was sent by the system
 * @param {boolean} isUser If the message was sent by the user
 * @param {number} messageId Message index in chat array
 * @returns {string} HTML string
 */
function messageFormatting(mes, ch_name, isSystem, isUser, messageId) {
    if (!mes) {
        return '';
    }

    mesForShowdownParse = mes;

    // Force isSystem = false on comment messages so they get formatted properly
    if (ch_name === COMMENT_NAME_DEFAULT && isSystem && !isUser) {
        isSystem = false;
    }

    // Let hidden messages have markdown
    if (isSystem && ch_name !== systemUserName) {
        isSystem = false;
    }

    // Prompt bias replacement should be applied on the raw message
    if (!power_user.show_user_prompt_bias && ch_name && !isUser && !isSystem) {
        mes = mes.replaceAll(substituteParams(power_user.user_prompt_bias), '');
    }

    if (!isSystem) {
        let regexPlacement;
        if (isUser) {
            regexPlacement = regex_placement.USER_INPUT;
        } else if (ch_name !== name2) {
            regexPlacement = regex_placement.SLASH_COMMAND;
        } else {
            regexPlacement = regex_placement.AI_OUTPUT;
        }

        const usableMessages = chat.map((x, index) => ({ message: x, index: index })).filter(x => !x.message.is_system);
        const indexOf = usableMessages.findIndex(x => x.index === Number(messageId));
        const depth = messageId >= 0 && indexOf !== -1 ? (usableMessages.length - indexOf - 1) : undefined;

        // Always override the character name
        mes = getRegexedString(mes, regexPlacement, {
            characterOverride: ch_name,
            isMarkdown: true,
            depth: depth,
        });
    }

    if (power_user.auto_fix_generated_markdown) {
        mes = fixMarkdown(mes, true);
    }

    if (!isSystem && power_user.encode_tags) {
        mes = mes.replaceAll('<', '&lt;').replaceAll('>', '&gt;');
    }

    if ((this_chid === undefined || this_chid === 'invalid-safety-id') && !selected_group) {
        mes = mes
            .replace(/\*\*(.+?)\*\*/g, '<b>$1</b>')
            .replace(/\n/g, '<br/>');
    } else if (!isSystem) {
        // Save double quotes in tags as a special character to prevent them from being encoded
        if (!power_user.encode_tags) {
            mes = mes.replace(/<([^>]+)>/g, function (_, contents) {
                return '<' + contents.replace(/"/g, '\ufffe') + '>';
            });
        }

        mes = mes.replace(/```[\s\S]*?```|``[\s\S]*?``|`[\s\S]*?`|(".+?")|(\u201C.+?\u201D)/gm, function (match, p1, p2) {
            if (p1) {
                return '<q>"' + p1.replace(/"/g, '') + '"</q>';
            } else if (p2) {
                return '<q>“' + p2.replace(/\u201C|\u201D/g, '') + '”</q>';
            } else {
                return match;
            }
        });

        // Restore double quotes in tags
        if (!power_user.encode_tags) {
            mes = mes.replace(/\ufffe/g, '"');
        }

        mes = mes.replaceAll('\\begin{align*}', '$$');
        mes = mes.replaceAll('\\end{align*}', '$$');
        mes = converter.makeHtml(mes);

        mes = mes.replace(/<code(.*)>[\s\S]*?<\/code>/g, function (match) {
            // Firefox creates extra newlines from <br>s in code blocks, so we replace them before converting newlines to <br>s.
            return match.replace(/\n/gm, '\u0000');
        });
        mes = mes.replace(/\n/g, '<br/>');
        mes = mes.replace(/\u0000/g, '\n'); // Restore converted newlines
        mes = mes.trim();

        mes = mes.replace(/<code(.*)>[\s\S]*?<\/code>/g, function (match) {
            return match.replace(/&amp;/g, '&');
        });
    }

    /*
    // Hides bias from empty messages send with slash commands
    if (isSystem) {
        mes = mes.replace(/\{\{[\s\S]*?\}\}/gm, "");
    }
    */

    if (!power_user.allow_name2_display && ch_name && !isUser && !isSystem) {
        mes = mes.replace(new RegExp(`(^|\n)${ch_name}:`, 'g'), '$1');
    }

    /** @type {any} */
    const config = { MESSAGE_SANITIZE: true, ADD_TAGS: ['custom-style'] };
    mes = encodeStyleTags(mes);
    mes = DOMPurify.sanitize(mes, config);
    mes = decodeStyleTags(mes);

    return mes;
}

/**
 * Inserts or replaces an SVG icon adjacent to the provided message's timestamp.
 *
 * If the `extra.api` is "openai" and `extra.model` contains the substring "claude",
 * the function fetches the "claude.svg". Otherwise, it fetches the SVG named after
 * the value in `extra.api`.
 *
 * @param {JQuery<HTMLElement>} mes - The message element containing the timestamp where the icon should be inserted or replaced.
 * @param {Object} extra - Contains the API and model details.
 * @param {string} extra.api - The name of the API, used to determine which SVG to fetch.
 * @param {string} extra.model - The model name, used to check for the substring "claude".
 */
function insertSVGIcon(mes, extra) {
    // Determine the SVG filename
    let modelName;

    // Claude on OpenRouter or Anthropic
    if (extra.api === 'openai' && extra.model?.toLowerCase().includes('claude')) {
        modelName = 'claude';
    }
    // OpenAI on OpenRouter
    else if (extra.api === 'openai' && extra.model?.toLowerCase().includes('openai')) {
        modelName = 'openai';
    }
    // OpenRouter website model or other models
    else if (extra.api === 'openai' && (extra.model === null || extra.model?.toLowerCase().includes('/'))) {
        modelName = 'openrouter';
    }
    // Everything else
    else {
        modelName = extra.api;
    }

    const image = new Image();
    // Add classes for styling and identification
    image.classList.add('icon-svg', 'timestamp-icon');
    image.src = `/img/${modelName}.svg`;
    image.title = `${extra?.api ? extra.api + ' - ' : ''}${extra?.model ?? ''}`;

    image.onload = async function () {
        // Check if an SVG already exists adjacent to the timestamp
        let existingSVG = mes.find('.timestamp').next('.timestamp-icon');

        if (existingSVG.length) {
            // Replace existing SVG
            existingSVG.replaceWith(image);
        } else {
            // Append the new SVG if none exists
            mes.find('.timestamp').after(image);
        }

        await SVGInject(this);
    };
}


function getMessageFromTemplate({
    mesId,
    characterName,
    isUser,
    avatarImg,
    bias,
    isSystem,
    title,
    timerValue,
    timerTitle,
    bookmarkLink,
    forceAvatar,
    timestamp,
    tokenCount,
    extra,
} = {}) {
    const mes = $('#message_template .mes').clone();
    mes.attr({
        'mesid': mesId,
        'ch_name': characterName,
        'is_user': isUser,
        'is_system': !!isSystem,
        'bookmark_link': bookmarkLink,
        'force_avatar': !!forceAvatar,
        'timestamp': timestamp,
    });
    mes.find('.avatar img').attr('src', avatarImg);
    mes.find('.ch_name .name_text').text(characterName);
    mes.find('.mes_bias').html(bias);
    mes.find('.timestamp').text(timestamp).attr('title', `${extra?.api ? extra.api + ' - ' : ''}${extra?.model ?? ''}`);
    mes.find('.mesIDDisplay').text(`#${mesId}`);
    tokenCount && mes.find('.tokenCounterDisplay').text(`${tokenCount}t`);
    title && mes.attr('title', title);
    timerValue && mes.find('.mes_timer').attr('title', timerTitle).text(timerValue);

    if (power_user.timestamp_model_icon && extra?.api) {
        insertSVGIcon(mes, extra);
    }

    return mes;
}

export function updateMessageBlock(messageId, message) {
    const messageElement = $(`#chat [mesid="${messageId}"]`);
    const text = message?.extra?.display_text ?? message.mes;
    messageElement.find('.mes_text').html(messageFormatting(text, message.name, message.is_system, message.is_user, messageId));
    addCopyToCodeBlocks(messageElement);
    appendMediaToMessage(message, messageElement);
}

export function appendMediaToMessage(mes, messageElement) {
    // Add image to message
    if (mes.extra?.image) {
        const chatHeight = $('#chat').prop('scrollHeight');
        const image = messageElement.find('.mes_img');
        const text = messageElement.find('.mes_text');
        const isInline = !!mes.extra?.inline_image;
        image.on('load', function () {
            const scrollPosition = $('#chat').scrollTop();
            const newChatHeight = $('#chat').prop('scrollHeight');
            const diff = newChatHeight - chatHeight;
            $('#chat').scrollTop(scrollPosition + diff);
        });
        image.attr('src', mes.extra?.image);
        image.attr('title', mes.extra?.title || mes.title || '');
        messageElement.find('.mes_img_container').addClass('img_extra');
        image.toggleClass('img_inline', isInline);
        text.toggleClass('displayNone', !isInline);
    }

    // Add file to message
    if (mes.extra?.file) {
        messageElement.find('.mes_file_container').remove();
        const messageId = messageElement.attr('mesid');
        const template = $('#message_file_template .mes_file_container').clone();
        template.find('.mes_file_name').text(mes.extra.file.name);
        template.find('.mes_file_size').text(humanFileSize(mes.extra.file.size));
        template.find('.mes_file_download').attr('mesid', messageId);
        template.find('.mes_file_delete').attr('mesid', messageId);
        messageElement.find('.mes_block').append(template);
    } else {
        messageElement.find('.mes_file_container').remove();
    }
}

/**
 * @deprecated Use appendMediaToMessage instead.
 */
export function appendImageToMessage(mes, messageElement) {
    appendMediaToMessage(mes, messageElement);
}

export function addCopyToCodeBlocks(messageElement) {
    const codeBlocks = $(messageElement).find('pre code');
    for (let i = 0; i < codeBlocks.length; i++) {
        hljs.highlightElement(codeBlocks.get(i));
        if (navigator.clipboard !== undefined) {
            const copyButton = document.createElement('i');
            copyButton.classList.add('fa-solid', 'fa-copy', 'code-copy');
            copyButton.title = 'Copy code';
            codeBlocks.get(i).appendChild(copyButton);
            copyButton.addEventListener('pointerup', function (event) {
                navigator.clipboard.writeText(codeBlocks.get(i).innerText);
                toastr.info('Copied!', '', { timeOut: 2000 });
            });
        }
    }
}


function addOneMessage(mes, { type = 'normal', insertAfter = null, scroll = true, insertBefore = null, forceId = null } = {}) {
    var messageText = mes['mes'];
    const momentDate = timestampToMoment(mes.send_date);
    const timestamp = momentDate.isValid() ? momentDate.format('LL LT') : '';

    if (mes?.extra?.display_text) {
        messageText = mes.extra.display_text;
    }

    // Forbidden black magic
    // This allows to use "continue" on user messages
    if (type === 'swipe' && mes.swipe_id === undefined) {
        mes.swipe_id = 0;
        mes.swipes = [mes.mes];
    }

    var avatarImg = getUserAvatar(user_avatar);
    const isSystem = mes.is_system;
    const title = mes.title;
    generatedPromptCache = '';

    //for non-user mesages
    if (!mes['is_user']) {
        if (mes.force_avatar) {
            avatarImg = mes.force_avatar;
        } else if (this_chid === undefined || this_chid === 'invalid-safety-id') {
            avatarImg = system_avatar;
        } else {
            if (characters[this_chid].avatar != 'none') {
                avatarImg = getThumbnailUrl('avatar', characters[this_chid].avatar);
            } else {
                avatarImg = default_avatar;
            }
        }
        //old processing:
        //if messge is from sytem, use the name provided in the message JSONL to proceed,
        //if not system message, use name2 (char's name) to proceed
        //characterName = mes.is_system || mes.force_avatar ? mes.name : name2;
    } else if (mes['is_user'] && mes['force_avatar']) {
        // Special case for persona images.
        avatarImg = mes['force_avatar'];
    }

    messageText = messageFormatting(
        messageText,
        mes.name,
        isSystem,
        mes.is_user,
        chat.indexOf(mes),
    );
    const bias = messageFormatting(mes.extra?.bias ?? '', '', false, false, -1);
    let bookmarkLink = mes?.extra?.bookmark_link ?? '';
    // Verify bookmarked chat still exists
    // Cohee: Commented out for now. I'm worried of performance issues.
    /*if (bookmarkLink !== '') {
        let chat_names = selected_group
            ? getGroupChatNames(selected_group)
            : Object.values(getPastCharacterChats()).map(({ file_name }) => file_name);

        if (!chat_names.includes(bookmarkLink)) {
            bookmarkLink = ''
        }
    }*/
    let params = {
        mesId: forceId ?? chat.length - 1,
        characterName: mes.name,
        isUser: mes.is_user,
        avatarImg: avatarImg,
        bias: bias,
        isSystem: isSystem,
        title: title,
        bookmarkLink: bookmarkLink,
        forceAvatar: mes.force_avatar,
        timestamp: timestamp,
        extra: mes.extra,
        tokenCount: mes.extra?.token_count,
        ...formatGenerationTimer(mes.gen_started, mes.gen_finished, mes.extra?.token_count),
    };

    const HTMLForEachMes = getMessageFromTemplate(params);

    if (type !== 'swipe') {
        if (!insertAfter && !insertBefore) {
            $('#chat').append(HTMLForEachMes);
        }
        else if (insertAfter) {
            const target = $('#chat').find(`.mes[mesid="${insertAfter}"]`);
            $(HTMLForEachMes).insertAfter(target);
            $(HTMLForEachMes).find('.swipe_left').css('display', 'none');
            $(HTMLForEachMes).find('.swipe_right').css('display', 'none');
        } else {
            const target = $('#chat').find(`.mes[mesid="${insertBefore}"]`);
            $(HTMLForEachMes).insertBefore(target);
            $(HTMLForEachMes).find('.swipe_left').css('display', 'none');
            $(HTMLForEachMes).find('.swipe_right').css('display', 'none');
        }
    }

    // Callers push the new message to chat before calling addOneMessage
    const newMessageId = typeof forceId == 'number' ? forceId : chat.length - 1;

    const newMessage = $(`#chat [mesid="${newMessageId}"]`);
    const isSmallSys = mes?.extra?.isSmallSys;
    newMessage.data('isSystem', isSystem);

    if (isSystem) {
        // newMessage.find(".mes_edit").hide();
        newMessage.find('.mes_prompt').hide(); //don't need prompt button for sys
    }

    if (isSmallSys === true) {
        newMessage.addClass('smallSysMes');
    }

    // don't need prompt button for user
    if (params.isUser === true) {
        newMessage.find('.mes_prompt').hide();
        //console.log(`hiding prompt for user mesID ${params.mesId}`);
    }

    //shows or hides the Prompt display button
    let mesIdToFind = type == 'swipe' ? params.mesId - 1 : params.mesId;  //Number(newMessage.attr('mesId'));

    //if we have itemized messages, and the array isn't null..
    if (params.isUser === false && itemizedPrompts.length !== 0 && itemizedPrompts.length !== null) {
        // console.log('looking through itemized prompts...');
        //console.log(`mesIdToFind = ${mesIdToFind} from ${params.avatarImg}`);
        //console.log(`itemizedPrompts.length = ${itemizedPrompts.length}`)
        //console.log(itemizedPrompts);

        for (var i = 0; i < itemizedPrompts.length; i++) {
            //console.log(`itemized array item ${i} is MesID ${Number(itemizedPrompts[i].mesId)}, does it match ${Number(mesIdToFind)}?`);
            if (Number(itemizedPrompts[i].mesId) === Number(mesIdToFind)) {
                newMessage.find('.mes_prompt').show();
                //console.log(`showing button for mesID ${params.mesId} from ${params.characterName}`);
                break;

            } /*else {
                console.log(`no cache obj for mesID ${mesIdToFind}, hiding this prompt button`);
                newMessage.find(".mes_prompt").hide();
                console.log(itemizedPrompts);
            } */
        }
    } else {
        //console.log('itemizedprompt array empty null, or user, hiding this prompt buttons');
        //$(".mes_prompt").hide();
        newMessage.find('.mes_prompt').hide();
        //console.log(itemizedPrompts);
    }

    newMessage.find('.avatar img').on('error', function () {
        $(this).hide();
        $(this).parent().html('<div class="missing-avatar fa-solid fa-user-slash"></div>');
    });

    if (type === 'swipe') {
        const swipeMessage = $('#chat').find(`[mesid="${chat.length - 1}"]`);
        swipeMessage.find('.mes_text').html('');
        swipeMessage.find('.mes_text').append(messageText);
        appendMediaToMessage(mes, swipeMessage);
        swipeMessage.attr('title', title);
        swipeMessage.find('.timestamp').text(timestamp).attr('title', `${params.extra.api} - ${params.extra.model}`);
        if (power_user.timestamp_model_icon && params.extra?.api) {
            insertSVGIcon(swipeMessage, params.extra);
        }

        if (mes.swipe_id == mes.swipes.length - 1) {
            swipeMessage.find('.mes_timer').text(params.timerValue);
            swipeMessage.find('.mes_timer').attr('title', params.timerTitle);
            swipeMessage.find('.tokenCounterDisplay').text(`${params.tokenCount}t`);
        } else {
            swipeMessage.find('.mes_timer').html('');
            swipeMessage.find('.tokenCounterDisplay').html('');
        }
    } else {
        const messageId = forceId ?? chat.length - 1;
        $('#chat').find(`[mesid="${messageId}"]`).find('.mes_text').append(messageText);
        appendMediaToMessage(mes, newMessage);
        hideSwipeButtons();
    }

    addCopyToCodeBlocks(newMessage);

    $('#chat .mes').last().addClass('last_mes');
    $('#chat .mes').eq(-2).removeClass('last_mes');

    hideSwipeButtons();
    showSwipeButtons();

    // Don't scroll if not inserting last
    if (!insertAfter && !insertBefore && scroll) {
        scrollChatToBottom();
    }
}

/**
 * Returns the URL of the avatar for the given user avatar Id.
 * @param {string} avatarImg User avatar Id
 * @returns {string} User avatar URL
 */
export function getUserAvatar(avatarImg) {
    return `User Avatars/${avatarImg}`;
}

/**
 * Returns the URL of the avatar for the given character Id.
 * @param {number} characterId Character Id
 * @returns {string} Avatar URL
 */
export function getCharacterAvatar(characterId) {
    const character = characters[characterId];
    const avatarImg = character?.avatar;

    if (!avatarImg || avatarImg === 'none') {
        return default_avatar;
    }

    return formatCharacterAvatar(avatarImg);
}

export function formatCharacterAvatar(characterAvatar) {
    return `characters/${characterAvatar}`;
}

/**
 * Formats the title for the generation timer.
 * @param {Date} gen_started Date when generation was started
 * @param {Date} gen_finished Date when generation was finished
 * @param {number} tokenCount Number of tokens generated (0 if not available)
 * @returns {Object} Object containing the formatted timer value and title
 * @example
 * const { timerValue, timerTitle } = formatGenerationTimer(gen_started, gen_finished, tokenCount);
 * console.log(timerValue); // 1.2s
 * console.log(timerTitle); // Generation queued: 12:34:56 7 Jan 2021\nReply received: 12:34:57 7 Jan 2021\nTime to generate: 1.2 seconds\nToken rate: 5 t/s
 */
function formatGenerationTimer(gen_started, gen_finished, tokenCount) {
    if (!gen_started || !gen_finished) {
        return {};
    }

    const dateFormat = 'HH:mm:ss D MMM YYYY';
    const start = moment(gen_started);
    const finish = moment(gen_finished);
    const seconds = finish.diff(start, 'seconds', true);
    const timerValue = `${seconds.toFixed(1)}s`;
    const timerTitle = [
        `Generation queued: ${start.format(dateFormat)}`,
        `Reply received: ${finish.format(dateFormat)}`,
        `Time to generate: ${seconds} seconds`,
        tokenCount > 0 ? `Token rate: ${Number(tokenCount / seconds).toFixed(1)} t/s` : '',
    ].join('\n');

    if (isNaN(seconds) || seconds < 0) {
        return { timerValue: '', timerTitle };
    }

    return { timerValue, timerTitle };
}

function scrollChatToBottom() {
    if (power_user.auto_scroll_chat_to_bottom) {
        const chatElement = $('#chat');
        let position = chatElement[0].scrollHeight;

        if (power_user.waifuMode) {
            const lastMessage = chatElement.find('.mes').last();
            if (lastMessage.length) {
                const lastMessagePosition = lastMessage.position().top;
                position = chatElement.scrollTop() + lastMessagePosition;
            }
        }

        chatElement.scrollTop(position);
    }
}

/**
 * Substitutes {{macro}} parameters in a string.
 * @param {string} content - The string to substitute parameters in.
 * @param {*} _name1 - The name of the user. Uses global name1 if not provided.
 * @param {*} _name2 - The name of the character. Uses global name2 if not provided.
 * @param {*} _original - The original message for {{original}} substitution.
 * @param {*} _group - The group members list for {{group}} substitution.
 * @param {boolean} _replaceCharacterCard - Whether to replace character card macros.
 * @returns {string} The string with substituted parameters.
 */
function substituteParams(content, _name1, _name2, _original, _group, _replaceCharacterCard = true) {
    const environment = {};

    if (typeof _original === 'string') {
        let originalSubstituted = false;
        environment.original = () => {
            if (originalSubstituted) {
                return '';
            }

            originalSubstituted = true;
            return _original;
        };
    }

    if (_replaceCharacterCard) {
        const fields = getCharacterCardFields();
        environment.charPrompt = fields.system || '';
        environment.charJailbreak = fields.jailbreak || '';
        environment.description = fields.description || '';
        environment.personality = fields.personality || '';
        environment.scenario = fields.scenario || '';
        environment.persona = fields.persona || '';
        environment.mesExamples = fields.mesExamples || '';
    }

    // Must be substituted last so that they're replaced inside {{description}}
    // TODO: evaluate macros recursively so we don't need to rely on substitution order
    environment.user = _name1 ?? name1;
    environment.char = _name2 ?? name2;
    environment.group = environment.charIfNotGroup = _group ?? name2;
    environment.model = getGeneratingModel();

    return evaluateMacros(content, environment);
}


/**
 * Gets stopping sequences for the prompt.
 * @param {boolean} isImpersonate A request is made to impersonate a user
 * @param {boolean} isContinue A request is made to continue the message
 * @returns {string[]} Array of stopping strings
 */
function getStoppingStrings(isImpersonate, isContinue) {
    const charString = `\n${name2}:`;
    const userString = `\n${name1}:`;
    const result = isImpersonate ? [charString] : [userString];

    result.push(userString);

    if (isContinue && Array.isArray(chat) && chat[chat.length - 1]?.is_user) {
        result.push(charString);
    }

    // Add other group members as the stopping strings
    if (selected_group) {
        const group = groups.find(x => x.id === selected_group);

        if (group && Array.isArray(group.members)) {
            const names = group.members
                .map(x => characters.find(y => y.avatar == x))
                .filter(x => x && x.name && x.name !== name2)
                .map(x => `\n${x.name}:`);
            result.push(...names);
        }
    }

    result.push(...getInstructStoppingSequences());
    result.push(...getCustomStoppingStrings());

    if (power_user.single_line) {
        result.unshift('\n');
    }

    return result.filter(onlyUnique);
}

/**
 * Background generation based on the provided prompt.
 * @param {string} quiet_prompt Instruction prompt for the AI
 * @param {boolean} quietToLoud Whether the message should be sent in a foreground (loud) or background (quiet) mode
 * @param {boolean} skipWIAN whether to skip addition of World Info and Author's Note into the prompt
 * @param {string} quietImage Image to use for the quiet prompt
 * @param {string} quietName Name to use for the quiet prompt (defaults to "System:")
 * @returns
 */
export async function generateQuietPrompt(quiet_prompt, quietToLoud, skipWIAN, quietImage = null, quietName = null) {
    console.log('got into genQuietPrompt');
    /** @type {GenerateOptions} */
    const options = {
        quiet_prompt,
        quietToLoud,
        skipWIAN: skipWIAN,
        force_name2: true,
        quietImage: quietImage,
        quietName: quietName,
    };
    const generateFinished = await Generate('quiet', options);
    return generateFinished;
}

async function processCommands(message) {
    const previousText = String($('#send_textarea').val());
    const result = await executeSlashCommands(message);

    if (!result || typeof result !== 'object') {
        return null;
    }

    const currentText = String($('#send_textarea').val());

    if (previousText === currentText) {
        $('#send_textarea').val(result.newText).trigger('input');
    }

    // interrupt generation if the input was nothing but a command
    if (message.length > 0 && result?.newText.length === 0) {
        return true;
    }

    return result?.interrupt;
}

function sendSystemMessage(type, text, extra = {}) {
    const systemMessage = system_messages[type];

    if (!systemMessage) {
        return;
    }

    const newMessage = { ...systemMessage, send_date: getMessageTimeStamp() };

    if (text) {
        newMessage.mes = text;
    }

    if (type == system_message_types.SLASH_COMMANDS) {
        newMessage.mes = getSlashCommandsHelp();
    }

    if (!newMessage.extra) {
        newMessage.extra = {};
    }

    newMessage.extra = Object.assign(newMessage.extra, extra);
    newMessage.extra.type = type;

    chat.push(newMessage);
    addOneMessage(newMessage);
    is_send_press = false;
}

export function extractMessageBias(message) {
    if (!message) {
        return null;
    }

    try {
        const biasHandlebars = Handlebars.create();
        const biasMatches = [];
        biasHandlebars.registerHelper('bias', function (text) {
            biasMatches.push(text);
            return '';
        });
        const template = biasHandlebars.compile(message);
        template({});

        if (biasMatches && biasMatches.length > 0) {
            return ` ${biasMatches.join(' ')}`;
        }

        return '';
    } catch {
        return '';
    }
}

/**
 * Removes impersonated group member lines from the group member messages.
 * Doesn't do anything if group reply trimming is disabled.
 * @param {string} getMessage Group message
 * @returns Cleaned-up group message
 */
function cleanGroupMessage(getMessage) {
    if (power_user.disable_group_trimming) {
        return getMessage;
    }

    const group = groups.find((x) => x.id == selected_group);

    if (group && Array.isArray(group.members) && group.members) {
        for (let member of group.members) {
            const character = characters.find(x => x.avatar == member);

            if (!character) {
                continue;
            }

            const name = character.name;

            // Skip current speaker.
            if (name === name2) {
                continue;
            }

            const regex = new RegExp(`(^|\n)${escapeRegex(name)}:`);
            const nameMatch = getMessage.match(regex);
            if (nameMatch) {
                getMessage = getMessage.substring(0, nameMatch.index);
            }
        }
    }
    return getMessage;
}

function addPersonaDescriptionExtensionPrompt() {
    if (!power_user.persona_description) {
        return;
    }

    const promptPositions = [persona_description_positions.BOTTOM_AN, persona_description_positions.TOP_AN];

    if (promptPositions.includes(power_user.persona_description_position) && shouldWIAddPrompt) {
        const originalAN = extension_prompts[NOTE_MODULE_NAME].value;
        const ANWithDesc = power_user.persona_description_position === persona_description_positions.TOP_AN
            ? `${power_user.persona_description}\n${originalAN}`
            : `${originalAN}\n${power_user.persona_description}`;

        setExtensionPrompt(NOTE_MODULE_NAME, ANWithDesc, chat_metadata[metadata_keys.position], chat_metadata[metadata_keys.depth], extension_settings.note.allowWIScan);
    }
}

function getAllExtensionPrompts() {
    const value = Object
        .values(extension_prompts)
        .filter(x => x.value)
        .map(x => x.value.trim())
        .join('\n');

    return value.length ? substituteParams(value) : '';
}

// Wrapper to fetch extension prompts by module name
function getExtensionPromptByName(moduleName) {
    if (moduleName) {
        return substituteParams(extension_prompts[moduleName]?.value);
    } else {
        return;
    }
}

function getExtensionPrompt(position = 0, depth = undefined, separator = '\n') {
    let extension_prompt = Object.keys(extension_prompts)
        .sort()
        .map((x) => extension_prompts[x])
        .filter(x => x.position == position && x.value && (depth === undefined || x.depth == depth))
        .map(x => x.value.trim())
        .join(separator);
    if (extension_prompt.length && !extension_prompt.startsWith(separator)) {
        extension_prompt = separator + extension_prompt;
    }
    if (extension_prompt.length && !extension_prompt.endsWith(separator)) {
        extension_prompt = extension_prompt + separator;
    }
    if (extension_prompt.length) {
        extension_prompt = substituteParams(extension_prompt);
    }
    return extension_prompt;
}

export function baseChatReplace(value, name1, name2) {
    if (value !== undefined && value.length > 0) {
        const _ = undefined;
        value = substituteParams(value, name1, name2, _, _, false);

        if (power_user.collapse_newlines) {
            value = collapseNewlines(value);
        }

        value = value.replace(/\r/g, '');
    }
    return value;
}

/**
 * Returns the character card fields for the current character.
 * @returns {{system: string, mesExamples: string, description: string, personality: string, persona: string, scenario: string, jailbreak: string}}
 */
export function getCharacterCardFields() {
    const result = { system: '', mesExamples: '', description: '', personality: '', persona: '', scenario: '', jailbreak: '' };
    const character = characters[this_chid];

    if (!character) {
        return result;
    }

    const scenarioText = chat_metadata['scenario'] || characters[this_chid].scenario;
    result.description = baseChatReplace(characters[this_chid].description.trim(), name1, name2);
    result.personality = baseChatReplace(characters[this_chid].personality.trim(), name1, name2);
    result.scenario = baseChatReplace(scenarioText.trim(), name1, name2);
    result.mesExamples = baseChatReplace(characters[this_chid].mes_example.trim(), name1, name2);
    result.persona = baseChatReplace(power_user.persona_description.trim(), name1, name2);
    result.system = power_user.prefer_character_prompt ? baseChatReplace(characters[this_chid].data?.system_prompt?.trim(), name1, name2) : '';
    result.jailbreak = power_user.prefer_character_jailbreak ? baseChatReplace(characters[this_chid].data?.post_history_instructions?.trim(), name1, name2) : '';

    if (selected_group) {
        const groupCards = getGroupCharacterCards(selected_group, Number(this_chid));

        if (groupCards) {
            result.description = groupCards.description;
            result.personality = groupCards.personality;
            result.scenario = groupCards.scenario;
            result.mesExamples = groupCards.mesExamples;
        }
    }

    return result;
}

function isStreamingEnabled() {
    const noStreamSources = [chat_completion_sources.SCALE, chat_completion_sources.AI21];
    return ((main_api == 'openai' && oai_settings.stream_openai && !noStreamSources.includes(oai_settings.chat_completion_source) && !(oai_settings.chat_completion_source == chat_completion_sources.MAKERSUITE && oai_settings.google_model.includes('bison')))
        || (main_api == 'kobold' && kai_settings.streaming_kobold && kai_flags.can_use_streaming)
        || (main_api == 'novel' && nai_settings.streaming_novel)
        || (main_api == 'textgenerationwebui' && textgen_settings.streaming));
}

function showStopButton() {
    $('#mes_stop').css({ 'display': 'flex' });
}

function hideStopButton() {
    // prevent NOOP, because hideStopButton() gets called multiple times
    if ($('#mes_stop').css('display') !== 'none') {
        $('#mes_stop').css({ 'display': 'none' });
        eventSource.emit(event_types.GENERATION_ENDED, chat.length);
    }
}

class StreamingProcessor {
    constructor(type, force_name2, timeStarted, messageAlreadyGenerated) {
        this.result = '';
        this.messageId = -1;
        this.type = type;
        this.force_name2 = force_name2;
        this.isStopped = false;
        this.isFinished = false;
        this.generator = this.nullStreamingGeneration;
        this.abortController = new AbortController();
        this.firstMessageText = '...';
        this.timeStarted = timeStarted;
        this.messageAlreadyGenerated = messageAlreadyGenerated;
        this.swipes = [];
        /** @type {import('./scripts/logprobs.js').TokenLogprobs[]} */
        this.messageLogprobs = [];
    }

    showMessageButtons(messageId) {
        if (messageId == -1) {
            return;
        }

        showStopButton();
        $(`#chat .mes[mesid="${messageId}"] .mes_buttons`).css({ 'display': 'none' });
    }

    hideMessageButtons(messageId) {
        if (messageId == -1) {
            return;
        }

        hideStopButton();
        $(`#chat .mes[mesid="${messageId}"] .mes_buttons`).css({ 'display': 'flex' });
    }

    async onStartStreaming(text) {
        let messageId = -1;

        if (this.type == 'impersonate') {
            $('#send_textarea').val('').trigger('input');
        }
        else {
            await saveReply(this.type, text, true);
            messageId = chat.length - 1;
            this.showMessageButtons(messageId);
        }

        hideSwipeButtons();
        scrollChatToBottom();
        return messageId;
    }

    onProgressStreaming(messageId, text, isFinal) {
        const isImpersonate = this.type == 'impersonate';
        const isContinue = this.type == 'continue';

        if (!isImpersonate && !isContinue && Array.isArray(this.swipes) && this.swipes.length > 0) {
            for (let i = 0; i < this.swipes.length; i++) {
                this.swipes[i] = cleanUpMessage(this.swipes[i], false, false, true, this.stoppingStrings);
            }
        }

        let processedText = cleanUpMessage(text, isImpersonate, isContinue, !isFinal, this.stoppingStrings);

        // Predict unbalanced asterisks / quotes during streaming
        const charsToBalance = ['*', '"', '```'];
        for (const char of charsToBalance) {
            if (!isFinal && isOdd(countOccurrences(processedText, char))) {
                // Add character at the end to balance it
                const separator = char.length > 1 ? '\n' : '';
                processedText = processedText.trimEnd() + separator + char;
            }
        }

        if (isImpersonate) {
            $('#send_textarea').val(processedText).trigger('input');
        }
        else {
            let currentTime = new Date();
            // Don't waste time calculating token count for streaming
            let currentTokenCount = isFinal && power_user.message_token_count_enabled ? getTokenCount(processedText, 0) : 0;
            const timePassed = formatGenerationTimer(this.timeStarted, currentTime, currentTokenCount);
            chat[messageId]['mes'] = processedText;
            chat[messageId]['gen_started'] = this.timeStarted;
            chat[messageId]['gen_finished'] = currentTime;

            if (currentTokenCount) {
                if (!chat[messageId]['extra']) {
                    chat[messageId]['extra'] = {};
                }

                chat[messageId]['extra']['token_count'] = currentTokenCount;
                const tokenCounter = $(`#chat .mes[mesid="${messageId}"] .tokenCounterDisplay`);
                tokenCounter.text(`${currentTokenCount}t`);
            }

            if ((this.type == 'swipe' || this.type === 'continue') && Array.isArray(chat[messageId]['swipes'])) {
                chat[messageId]['swipes'][chat[messageId]['swipe_id']] = processedText;
                chat[messageId]['swipe_info'][chat[messageId]['swipe_id']] = { 'send_date': chat[messageId]['send_date'], 'gen_started': chat[messageId]['gen_started'], 'gen_finished': chat[messageId]['gen_finished'], 'extra': JSON.parse(JSON.stringify(chat[messageId]['extra'])) };
            }

            let formattedText = messageFormatting(
                processedText,
                chat[messageId].name,
                chat[messageId].is_system,
                chat[messageId].is_user,
                messageId,
            );
            const mesText = $(`#chat .mes[mesid="${messageId}"] .mes_text`);
            mesText.html(formattedText);
            $(`#chat .mes[mesid="${messageId}"] .mes_timer`).text(timePassed.timerValue).attr('title', timePassed.timerTitle);
            this.setFirstSwipe(messageId);
        }

        if (!scrollLock) {
            scrollChatToBottom();
        }
    }

    async onFinishStreaming(messageId, text) {
        this.hideMessageButtons(this.messageId);
        this.onProgressStreaming(messageId, text, true);
        addCopyToCodeBlocks($(`#chat .mes[mesid="${messageId}"]`));

        if (Array.isArray(this.swipes) && this.swipes.length > 0) {
            const message = chat[messageId];
            const swipeInfo = {
                send_date: message.send_date,
                gen_started: message.gen_started,
                gen_finished: message.gen_finished,
                extra: structuredClone(message.extra),
            };
            const swipeInfoArray = [];
            swipeInfoArray.length = this.swipes.length;
            swipeInfoArray.fill(swipeInfo);
            chat[messageId].swipes.push(...this.swipes);
            chat[messageId].swipe_info.push(...swipeInfoArray);
        }

        if (this.type !== 'impersonate') {
            await eventSource.emit(event_types.MESSAGE_RECEIVED, this.messageId);
            await eventSource.emit(event_types.CHARACTER_MESSAGE_RENDERED, this.messageId);
        } else {
            await eventSource.emit(event_types.IMPERSONATE_READY, text);
        }

        const continueMsg = this.type === 'continue' ? this.messageAlreadyGenerated : undefined;
        await saveChatConditional();
        saveLogprobsForActiveMessage(this.messageLogprobs.filter(Boolean), continueMsg);
        activateSendButtons();
        showSwipeButtons();
        setGenerationProgress(0);
        generatedPromptCache = '';

        //console.log("Generated text size:", text.length, text)

        if (power_user.auto_swipe) {
            function containsBlacklistedWords(str, blacklist, threshold) {
                const regex = new RegExp(`\\b(${blacklist.join('|')})\\b`, 'gi');
                const matches = str.match(regex) || [];
                return matches.length >= threshold;
            }

            const generatedTextFiltered = (text) => {
                if (text) {
                    if (power_user.auto_swipe_minimum_length) {
                        if (text.length < power_user.auto_swipe_minimum_length && text.length !== 0) {
                            console.log('Generated text size too small');
                            return true;
                        }
                    }
                    if (power_user.auto_swipe_blacklist_threshold) {
                        if (containsBlacklistedWords(text, power_user.auto_swipe_blacklist, power_user.auto_swipe_blacklist_threshold)) {
                            console.log('Generated text has blacklisted words');
                            return true;
                        }
                    }
                }
                return false;
            };

            if (generatedTextFiltered(text)) {
                swipe_right();
                return;
            }
        }
        playMessageSound();
    }

    onErrorStreaming() {
        this.abortController.abort();
        this.isStopped = true;

        this.hideMessageButtons(this.messageId);
        $('#send_textarea').removeAttr('disabled');
        is_send_press = false;
        activateSendButtons();
        setGenerationProgress(0);
        showSwipeButtons();
    }

    setFirstSwipe(messageId) {
        if (this.type !== 'swipe' && this.type !== 'impersonate') {
            if (Array.isArray(chat[messageId]['swipes']) && chat[messageId]['swipes'].length === 1 && chat[messageId]['swipe_id'] === 0) {
                chat[messageId]['swipes'][0] = chat[messageId]['mes'];
                chat[messageId]['swipe_info'][0] = { 'send_date': chat[messageId]['send_date'], 'gen_started': chat[messageId]['gen_started'], 'gen_finished': chat[messageId]['gen_finished'], 'extra': JSON.parse(JSON.stringify(chat[messageId]['extra'])) };
            }
        }
    }

    onStopStreaming() {
        this.onErrorStreaming();
    }

    *nullStreamingGeneration() {
        throw new Error('Generation function for streaming is not hooked up');
    }

    async generate() {
        if (this.messageId == -1) {
            this.messageId = await this.onStartStreaming(this.firstMessageText);
            await delay(1); // delay for message to be rendered
            scrollLock = false;
        }

        // Stopping strings are expensive to calculate, especially with macros enabled. To remove stopping strings
        // when streaming, we cache the result of getStoppingStrings instead of calling it once per token.
        const isImpersonate = this.type == 'impersonate';
        const isContinue = this.type == 'continue';
        this.stoppingStrings = getStoppingStrings(isImpersonate, isContinue);

        try {
            const sw = new Stopwatch(1000 / power_user.streaming_fps);
            const timestamps = [];
            for await (const { text, swipes, logprobs } of this.generator()) {
                timestamps.push(Date.now());
                if (this.isStopped) {
                    return;
                }

                this.result = text;
                this.swipes = swipes;
                if (logprobs) {
                    this.messageLogprobs.push(...(Array.isArray(logprobs) ? logprobs : [logprobs]));
                }
                await sw.tick(() => this.onProgressStreaming(this.messageId, this.messageAlreadyGenerated + text));
            }
            const seconds = (timestamps[timestamps.length - 1] - timestamps[0]) / 1000;
            console.warn(`Stream stats: ${timestamps.length} tokens, ${seconds.toFixed(2)} seconds, rate: ${Number(timestamps.length / seconds).toFixed(2)} TPS`);
        }
        catch (err) {
            console.error(err);
            this.onErrorStreaming();
            return;
        }

        this.isFinished = true;
        return this.result;
    }
}

/**
 * Generates a message using the provided prompt.
 * @param {string} prompt Prompt to generate a message from
 * @param {string} api API to use. Main API is used if not specified.
 * @param {boolean} instructOverride true to override instruct mode, false to use the default value
 * @returns {Promise<string>} Generated message
 */
export async function generateRaw(prompt, api, instructOverride) {
    if (!api) {
        api = main_api;
    }

    const abortController = new AbortController();
    const isInstruct = power_user.instruct.enabled && main_api !== 'openai' && main_api !== 'novel' && !instructOverride;

    prompt = substituteParams(prompt);
    prompt = api == 'novel' ? adjustNovelInstructionPrompt(prompt) : prompt;
    prompt = isInstruct ? formatInstructModeChat(name1, prompt, false, true, '', name1, name2, false) : prompt;
    prompt = isInstruct ? (prompt + formatInstructModePrompt(name2, false, '', name1, name2)) : (prompt + '\n');

    let generateData = {};

    switch (api) {
        case 'kobold':
        case 'koboldhorde':
            if (preset_settings === 'gui') {
                generateData = { prompt: prompt, gui_settings: true, max_length: amount_gen, max_context_length: max_context, api_server };
            } else {
                const isHorde = api === 'koboldhorde';
                const koboldSettings = koboldai_settings[koboldai_setting_names[preset_settings]];
                generateData = getKoboldGenerationData(prompt, koboldSettings, amount_gen, max_context, isHorde, 'quiet');
            }
            break;
        case 'novel': {
            const novelSettings = novelai_settings[novelai_setting_names[nai_settings.preset_settings_novel]];
            generateData = getNovelGenerationData(prompt, novelSettings, amount_gen, false, false, null, 'quiet');
            break;
        }
        case 'textgenerationwebui':
            generateData = getTextGenGenerationData(prompt, amount_gen, false, false, null, 'quiet');
            break;
        case 'openai':
            generateData = [{ role: 'user', content: prompt.trim() }];
    }

    let data = {};

    if (api == 'koboldhorde') {
        data = await generateHorde(prompt, generateData, abortController.signal, false);
    } else if (api == 'openai') {
        data = await sendOpenAIRequest('quiet', generateData, abortController.signal);
    } else {
        const generateUrl = getGenerateUrl(api);
        const response = await fetch(generateUrl, {
            method: 'POST',
            headers: getRequestHeaders(),
            cache: 'no-cache',
            body: JSON.stringify(generateData),
            signal: abortController.signal,
        });

        if (!response.ok) {
            const error = await response.json();
            throw error;
        }

        data = await response.json();
    }

    if (data.error) {
        throw new Error(data.error);
    }

    const message = cleanUpMessage(extractMessageFromData(data), false, false, true);

    if (!message) {
        throw new Error('No message generated');
    }

    return message;
}

/**
 * Runs a generation using the current chat context.
 * @param {string} type Generation type
 * @param {GenerateOptions} options Generation options
 * @param {boolean} dryRun Whether to actually generate a message or just assemble the prompt
 * @returns {Promise<any>} Returns a promise that resolves when the text is done generating.
 * @typedef {{automatic_trigger?: boolean, force_name2?: boolean, quiet_prompt?: string, quietToLoud?: boolean, skipWIAN?: boolean, force_chid?: number, signal?: AbortSignal, quietImage?: string, maxLoops?: number, quietName?: string }} GenerateOptions
 */
async function Generate(type, { automatic_trigger, force_name2, quiet_prompt, quietToLoud, skipWIAN, force_chid, signal, quietImage, maxLoops, quietName } = {}, dryRun = false) {
    console.log('Generate entered');
    eventSource.emit(event_types.GENERATION_STARTED, type, { automatic_trigger, force_name2, quiet_prompt, quietToLoud, skipWIAN, force_chid, signal, quietImage, maxLoops }, dryRun);
    setGenerationProgress(0);
    generation_started = new Date();

    // Don't recreate abort controller if signal is passed
    if (!(abortController && signal)) {
        abortController = new AbortController();
    }

    // OpenAI doesn't need instruct mode. Use OAI main prompt instead.
    const isInstruct = power_user.instruct.enabled && main_api !== 'openai';
    const isImpersonate = type == 'impersonate';

    let message_already_generated = isImpersonate ? `${name1}: ` : `${name2}: `;

    if (!(dryRun || type == 'regenerate' || type == 'swipe' || type == 'quiet')) {
        const interruptedByCommand = await processCommands($('#send_textarea').val());

        if (interruptedByCommand) {
            //$("#send_textarea").val('').trigger('input');
            unblockGeneration();
            return Promise.resolve();
        }
    }

    if (main_api == 'kobold' && kai_settings.streaming_kobold && !kai_flags.can_use_streaming) {
        toastr.error('Streaming is enabled, but the version of Kobold used does not support token streaming.', undefined, { timeOut: 10000, preventDuplicates: true });
        unblockGeneration();
        return Promise.resolve();
    }

    if (main_api === 'textgenerationwebui' &&
        textgen_settings.streaming &&
        textgen_settings.legacy_api &&
        (textgen_settings.type === OOBA || textgen_settings.type === APHRODITE)) {
        toastr.error('Streaming is not supported for the Legacy API. Update Ooba and use new API to enable streaming.', undefined, { timeOut: 10000, preventDuplicates: true });
        unblockGeneration();
        return Promise.resolve();
    }

    if (isHordeGenerationNotAllowed()) {
        unblockGeneration();
        return Promise.resolve();
    }

    if (!dryRun) {
        // Hide swipes if not in a dry run.
        hideSwipeButtons();
        // If generated any message, set the flag to indicate it can't be recreated again.
        chat_metadata['tainted'] = true;
    }

    if (selected_group && !is_group_generating) {
        if (!dryRun) {
            // Returns the promise that generateGroupWrapper returns; resolves when generation is done
            return generateGroupWrapper(false, type, { quiet_prompt, force_chid, signal: abortController.signal, quietImage, maxLoops });
        }

        const characterIndexMap = new Map(characters.map((char, index) => [char.avatar, index]));
        const group = groups.find((x) => x.id === selected_group);

        const enabledMembers = group.members.reduce((acc, member) => {
            if (!group.disabled_members.includes(member) && !acc.includes(member)) {
                acc.push(member);
            }
            return acc;
        }, []);

        const memberIds = enabledMembers
            .map((member) => characterIndexMap.get(member))
            .filter((index) => index !== undefined && index !== null);

        if (memberIds.length > 0) {
            setCharacterId(memberIds[0]);
            setCharacterName('');
        } else {
            console.log('No enabled members found');
            unblockGeneration();
            return Promise.resolve();
        }
    }

    //#########QUIET PROMPT STUFF##############
    //this function just gives special care to novel quiet instruction prompts
    if (quiet_prompt) {
        quiet_prompt = substituteParams(quiet_prompt);
        quiet_prompt = main_api == 'novel' && !quietToLoud ? adjustNovelInstructionPrompt(quiet_prompt) : quiet_prompt;
    }

    const isChatValid = online_status != 'no_connection' && this_chid != undefined && this_chid !== 'invalid-safety-id';

    // We can't do anything because we're not in a chat right now. (Unless it's a dry run, in which case we need to
    // assemble the prompt so we can count its tokens regardless of whether a chat is active.)
    if (!dryRun && !isChatValid) {
        if (this_chid === undefined || this_chid === 'invalid-safety-id') {
            toastr.warning('Сharacter is not selected');
        }
        is_send_press = false;
        return Promise.resolve();
    }

    let textareaText;
    if (type !== 'regenerate' && type !== 'swipe' && type !== 'quiet' && !isImpersonate && !dryRun) {
        is_send_press = true;
        textareaText = String($('#send_textarea').val());
        $('#send_textarea').val('').trigger('input');
    } else {
        textareaText = '';
        if (chat.length && chat[chat.length - 1]['is_user']) {
            //do nothing? why does this check exist?
        }
        else if (type !== 'quiet' && type !== 'swipe' && !isImpersonate && !dryRun && chat.length) {
            chat.length = chat.length - 1;
            $('#chat').children().last().hide(250, function () {
                $(this).remove();
            });
            await eventSource.emit(event_types.MESSAGE_DELETED, chat.length);
        }
    }

    const isContinue = type == 'continue';

    // Rewrite the generation timer to account for the time passed for all the continuations.
    if (isContinue && chat.length) {
        const prevFinished = chat[chat.length - 1]['gen_finished'];
        const prevStarted = chat[chat.length - 1]['gen_started'];

        if (prevFinished && prevStarted) {
            const timePassed = prevFinished - prevStarted;
            generation_started = new Date(Date.now() - timePassed);
            chat[chat.length - 1]['gen_started'] = generation_started;
        }
    }

    if (!dryRun) {
        deactivateSendButtons();
    }

    let { messageBias, promptBias, isUserPromptBias } = getBiasStrings(textareaText, type);

    //*********************************
    //PRE FORMATING STRING
    //*********************************

    //for normal messages sent from user..
    if ((textareaText != '' || hasPendingFileAttachment()) && !automatic_trigger && type !== 'quiet' && !dryRun) {
        // If user message contains no text other than bias - send as a system message
        if (messageBias && !removeMacros(textareaText)) {
            sendSystemMessage(system_message_types.GENERIC, ' ', { bias: messageBias });
        }
        else {
            await sendMessageAsUser(textareaText, messageBias);
        }
    }
    else if (textareaText == '' && !automatic_trigger && !dryRun && type === undefined && main_api == 'openai' && oai_settings.send_if_empty.trim().length > 0) {
        // Use send_if_empty if set and the user message is empty. Only when sending messages normally
        await sendMessageAsUser(oai_settings.send_if_empty.trim(), messageBias);
    }

    let {
        description,
        personality,
        persona,
        scenario,
        mesExamples,
        system,
        jailbreak,
    } = getCharacterCardFields();

    if (isInstruct) {
        system = power_user.prefer_character_prompt && system ? system : baseChatReplace(power_user.instruct.system_prompt, name1, name2);
        system = formatInstructModeSystemPrompt(substituteParams(system, name1, name2, power_user.instruct.system_prompt));
    }

    // Depth prompt (character-specific A/N)
    removeDepthPrompts();
    const groupDepthPrompts = getGroupDepthPrompts(selected_group, Number(this_chid));

    if (selected_group && Array.isArray(groupDepthPrompts) && groupDepthPrompts.length > 0) {
        groupDepthPrompts.forEach((value, index) => {
            setExtensionPrompt('DEPTH_PROMPT_' + index, value.text, extension_prompt_types.IN_CHAT, value.depth, extension_settings.note.allowWIScan);
        });
    } else {
        const depthPromptText = baseChatReplace(characters[this_chid].data?.extensions?.depth_prompt?.prompt?.trim(), name1, name2) || '';
        const depthPromptDepth = characters[this_chid].data?.extensions?.depth_prompt?.depth ?? depth_prompt_depth_default;
        setExtensionPrompt('DEPTH_PROMPT', depthPromptText, extension_prompt_types.IN_CHAT, depthPromptDepth, extension_settings.note.allowWIScan);
    }

    // Parse example messages
    if (!mesExamples.startsWith('<START>')) {
        mesExamples = '<START>\n' + mesExamples.trim();
    }
    if (mesExamples.replace(/<START>/gi, '').trim().length === 0) {
        mesExamples = '';
    }
    const mesExamplesRaw = mesExamples;
    if (mesExamples && isInstruct) {
        mesExamples = formatInstructModeExamples(mesExamples, name1, name2);
    }

    /**
     * Adds a block heading to the examples string.
     * @param {string} examplesStr
     * @returns {string[]} Examples array with block heading
     */
    function addBlockHeading(examplesStr) {
        const exampleSeparator = power_user.context.example_separator ? `${substituteParams(power_user.context.example_separator)}\n` : '';
        const blockHeading = main_api === 'openai' ? '<START>\n' : exampleSeparator;
        return examplesStr.split(/<START>/gi).slice(1).map(block => `${blockHeading}${block.trim()}\n`);
    }

    let mesExamplesArray = addBlockHeading(mesExamples);
    let mesExamplesRawArray = addBlockHeading(mesExamplesRaw);

    // First message in fresh 1-on-1 chat reacts to user/character settings changes
    if (chat.length) {
        chat[0].mes = substituteParams(chat[0].mes);
    }

    // Collect messages with usable content
    let coreChat = chat.filter(x => !x.is_system);
    if (type === 'swipe') {
        coreChat.pop();
    }

    coreChat = await Promise.all(coreChat.map(async (chatItem, index) => {
        let message = chatItem.mes;
        let regexType = chatItem.is_user ? regex_placement.USER_INPUT : regex_placement.AI_OUTPUT;
        let options = { isPrompt: true, depth: (coreChat.length - index - 1) };

        let regexedMessage = getRegexedString(message, regexType, options);
        regexedMessage = await appendFileContent(chatItem, regexedMessage);

        return {
            ...chatItem,
            mes: regexedMessage,
            index,
        };
    }));

    // Determine token limit
    let this_max_context = getMaxContextSize();

    if (!dryRun && type !== 'quiet') {
        console.debug('Running extension interceptors');
        const aborted = await runGenerationInterceptors(coreChat, this_max_context);

        if (aborted) {
            console.debug('Generation aborted by extension interceptors');
            unblockGeneration();
            return Promise.resolve();
        }
    } else {
        console.debug('Skipping extension interceptors for dry run');
    }

    console.log(`Core/all messages: ${coreChat.length}/${chat.length}`);

    // kingbri MARK: - Make sure the prompt bias isn't the same as the user bias
    if ((promptBias && !isUserPromptBias) || power_user.always_force_name2 || main_api == 'novel') {
        force_name2 = true;
    }

    if (isImpersonate) {
        force_name2 = false;
    }

    //////////////////////////////////

    let chat2 = [];
    let continue_mag = '';
    for (let i = coreChat.length - 1, j = 0; i >= 0; i--, j++) {
        // For OpenAI it's only used in WI
        if (main_api == 'openai' && (!world_info || world_info.length === 0)) {
            console.debug('No WI, skipping chat2 for OAI');
            break;
        }

        chat2[i] = formatMessageHistoryItem(coreChat[j], isInstruct, false);

        if (j === 0 && isInstruct) {
            // Reformat with the first output sequence (if any)
            chat2[i] = formatMessageHistoryItem(coreChat[j], isInstruct, force_output_sequence.FIRST);
        }

        // Do not suffix the message for continuation
        if (i === 0 && isContinue) {
            if (isInstruct) {
                // Reformat with the last output sequence (if any)
                chat2[i] = formatMessageHistoryItem(coreChat[j], isInstruct, force_output_sequence.LAST);
            }

            chat2[i] = chat2[i].slice(0, chat2[i].lastIndexOf(coreChat[j].mes) + coreChat[j].mes.length);
            continue_mag = coreChat[j].mes;
        }
    }

    // Adjust token limit for Horde
    let adjustedParams;
    if (main_api == 'koboldhorde' && (horde_settings.auto_adjust_context_length || horde_settings.auto_adjust_response_length)) {
        try {
            adjustedParams = await adjustHordeGenerationParams(max_context, amount_gen);
        }
        catch {
            unblockGeneration();
            return Promise.resolve();
        }
        if (horde_settings.auto_adjust_context_length) {
            this_max_context = (adjustedParams.maxContextLength - adjustedParams.maxLength);
        }
    }

    // Extension added strings
    // Set non-WI AN
    setFloatingPrompt();
    // Add WI to prompt (and also inject WI to AN value via hijack)

    let { worldInfoString, worldInfoBefore, worldInfoAfter, worldInfoDepth } = await getWorldInfoPrompt(chat2, this_max_context);

    if (skipWIAN !== true) {
        console.log('skipWIAN not active, adding WIAN');
        // Add all depth WI entries to prompt
        flushWIDepthInjections();
        if (Array.isArray(worldInfoDepth)) {
            worldInfoDepth.forEach((e) => {
                const joinedEntries = e.entries.join('\n');
                setExtensionPrompt(`customDepthWI-${e.depth}`, joinedEntries, extension_prompt_types.IN_CHAT, e.depth);
            });
        }
    } else {
        console.log('skipping WIAN');
    }

    // Add persona description to prompt
    addPersonaDescriptionExtensionPrompt();
    // Call combined AN into Generate
    let allAnchors = getAllExtensionPrompts();
    const beforeScenarioAnchor = getExtensionPrompt(extension_prompt_types.BEFORE_PROMPT).trimStart();
    const afterScenarioAnchor = getExtensionPrompt(extension_prompt_types.IN_PROMPT);
    let zeroDepthAnchor = getExtensionPrompt(extension_prompt_types.IN_CHAT, 0, ' ');

    const storyStringParams = {
        description: description,
        personality: personality,
        persona: persona,
        scenario: scenario,
        system: isInstruct ? system : '',
        char: name2,
        user: name1,
        wiBefore: worldInfoBefore,
        wiAfter: worldInfoAfter,
        loreBefore: worldInfoBefore,
        loreAfter: worldInfoAfter,
        mesExamples: mesExamplesArray.join(''),
        mesExamplesRaw: mesExamplesRawArray.join(''),
    };

    const storyString = renderStoryString(storyStringParams);

    // Story string rendered, safe to remove
    if (power_user.strip_examples) {
        mesExamplesArray = [];
    }

    let oaiMessages = [];
    let oaiMessageExamples = [];

    if (main_api === 'openai') {
        message_already_generated = '';
        oaiMessages = setOpenAIMessages(coreChat);
        oaiMessageExamples = setOpenAIMessageExamples(mesExamplesArray);
    }

    // hack for regeneration of the first message
    if (chat2.length == 0) {
        chat2.push('');
    }

    let examplesString = '';
    let chatString = '';
    let cyclePrompt = '';

    function getMessagesTokenCount() {
        const encodeString = [
            storyString,
            examplesString,
            chatString,
            allAnchors,
            quiet_prompt,
            cyclePrompt,
        ].join('').replace(/\r/gm, '');
        return getTokenCount(encodeString, power_user.token_padding);
    }

    // Force pinned examples into the context
    let pinExmString;
    if (power_user.pin_examples) {
        pinExmString = examplesString = mesExamplesArray.join('');
    }

    // Only add the chat in context if past the greeting message
    if (isContinue && (chat2.length > 1 || main_api === 'openai')) {
        cyclePrompt = chat2.shift();
    }

    // Collect enough messages to fill the context
    let arrMes = [];
    let tokenCount = getMessagesTokenCount();
    for (let item of chat2) {
        // not needed for OAI prompting
        if (main_api == 'openai') {
            break;
        }

        tokenCount += getTokenCount(item.replace(/\r/gm, ''));
        chatString = item + chatString;
        if (tokenCount < this_max_context) {
            arrMes[arrMes.length] = item;
        } else {
            break;
        }

        // Prevent UI thread lock on tokenization
        await delay(1);
    }

    if (main_api !== 'openai') {
        setInContextMessages(arrMes.length, type);
    }

    // Estimate how many unpinned example messages fit in the context
    tokenCount = getMessagesTokenCount();
    let count_exm_add = 0;
    if (!power_user.pin_examples) {
        for (let example of mesExamplesArray) {
            tokenCount += getTokenCount(example.replace(/\r/gm, ''));
            examplesString += example;
            if (tokenCount < this_max_context) {
                count_exm_add++;
            } else {
                break;
            }
            await delay(1);
        }
    }

    let mesSend = [];
    console.debug('calling runGenerate');

    if (isContinue) {
        // Coping mechanism for OAI spacing
        const isForceInstruct = isOpenRouterWithInstruct();
        if (main_api === 'openai' && !isForceInstruct && !cyclePrompt.endsWith(' ')) {
            cyclePrompt += ' ';
            continue_mag += ' ';
        }
        message_already_generated = continue_mag;
    }

    const originalType = type;

    if (!dryRun) {
        is_send_press = true;
    }

    generatedPromptCache += cyclePrompt;
    if (generatedPromptCache.length == 0 || type === 'continue') {
        console.debug('generating prompt');
        chatString = '';
        arrMes = arrMes.reverse();
        arrMes.forEach(function (item, i, arr) {// For added anchors and others
            // OAI doesn't need all of this
            if (main_api === 'openai') {
                return;
            }

            // Cohee: I'm not even sure what this is for anymore
            if (i === arrMes.length - 1 && type !== 'continue') {
                item = item.replace(/\n?$/, '');
            }

            mesSend[mesSend.length] = { message: item, extensionPrompts: [] };
        });
    }

    let mesExmString = '';

    function setPromptString() {
        if (main_api == 'openai') {
            return;
        }

        console.debug('--setting Prompt string');
        mesExmString = pinExmString ?? mesExamplesArray.slice(0, count_exm_add).join('');

        if (mesSend.length) {
            mesSend[mesSend.length - 1].message = modifyLastPromptLine(mesSend[mesSend.length - 1].message);
        }
    }

    function modifyLastPromptLine(lastMesString) {
        //#########QUIET PROMPT STUFF PT2##############

        // Add quiet generation prompt at depth 0
        if (quiet_prompt && quiet_prompt.length) {

            // here name1 is forced for all quiet prompts..why?
            const name = name1;
            //checks if we are in instruct, if so, formats the chat as such, otherwise just adds the quiet prompt
            const quietAppend = isInstruct ? formatInstructModeChat(name, quiet_prompt, false, true, '', name1, name2, false) : `\n${quiet_prompt}`;

            //This begins to fix quietPrompts (particularly /sysgen) for instruct
            //previously instruct input sequence was being appended to the last chat message w/o '\n'
            //and no output sequence was added after the input's content.
            //TODO: respect output_sequence vs last_output_sequence settings
            //TODO: decide how to prompt this to clarify who is talking 'Narrator', 'System', etc.
            if (isInstruct) {
                lastMesString += '\n' + quietAppend; // + power_user.instruct.output_sequence + '\n';
            } else {
                lastMesString += quietAppend;
            }


            // Ross: bailing out early prevents quiet prompts from respecting other instruct prompt toggles
            // for sysgen, SD, and summary this is desireable as it prevents the AI from responding as char..
            // but for idle prompting, we want the flexibility of the other prompt toggles, and to respect them as per settings in the extension
            // need a detection for what the quiet prompt is being asked for...

            // Bail out early?
            if (!isInstruct && !quietToLoud) {
                return lastMesString;
            }
        }


        // Get instruct mode line
        if (isInstruct && !isContinue) {
            const name = (quiet_prompt && !quietToLoud) ? (quietName ?? 'System') : (isImpersonate ? name1 : name2);
            lastMesString += formatInstructModePrompt(name, isImpersonate, promptBias, name1, name2);
        }

        // Get non-instruct impersonation line
        if (!isInstruct && isImpersonate && !isContinue) {
            const name = name1;
            if (!lastMesString.endsWith('\n')) {
                lastMesString += '\n';
            }
            lastMesString += name + ':';
        }

        // Add character's name
        // Force name append on continue (if not continuing on user message or first message)
        const isContinuingOnFirstMessage = chat.length === 1 && isContinue;
        if (!isInstruct && force_name2 && !isContinuingOnFirstMessage) {
            if (!lastMesString.endsWith('\n')) {
                lastMesString += '\n';
            }
            if (!isContinue || !(chat[chat.length - 1]?.is_user)) {
                lastMesString += `${name2}:`;
            }
        }

        return lastMesString;
    }

    // Clean up the already generated prompt for seamless addition
    function cleanupPromptCache(promptCache) {
        // Remove the first occurrance of character's name
        if (promptCache.trimStart().startsWith(`${name2}:`)) {
            promptCache = promptCache.replace(`${name2}:`, '').trimStart();
        }

        // Remove the first occurrance of prompt bias
        if (promptCache.trimStart().startsWith(promptBias)) {
            promptCache = promptCache.replace(promptBias, '');
        }

        // Add a space if prompt cache doesn't start with one
        if (!/^\s/.test(promptCache) && !isInstruct && !isContinue) {
            promptCache = ' ' + promptCache;
        }

        return promptCache;
    }

    function checkPromptSize() {
        console.debug('---checking Prompt size');
        setPromptString();
        const prompt = [
            storyString,
            mesExmString,
            mesSend.map((e) => `${e.extensionPrompts.join('')}${e.message}`).join(''),
            '\n',
            generatedPromptCache,
            allAnchors,
            quiet_prompt,
        ].join('').replace(/\r/gm, '');
        let thisPromptContextSize = getTokenCount(prompt, power_user.token_padding);

        if (thisPromptContextSize > this_max_context) {        //if the prepared prompt is larger than the max context size...
            if (count_exm_add > 0) {                            // ..and we have example mesages..
                count_exm_add--;                            // remove the example messages...
                checkPromptSize();                            // and try agin...
            } else if (mesSend.length > 0) {                    // if the chat history is longer than 0
                mesSend.shift();                            // remove the first (oldest) chat entry..
                checkPromptSize();                            // and check size again..
            } else {
                //end
                console.debug(`---mesSend.length = ${mesSend.length}`);
            }
        }
    }

    if (generatedPromptCache.length > 0 && main_api !== 'openai') {
        console.debug('---Generated Prompt Cache length: ' + generatedPromptCache.length);
        checkPromptSize();
    } else {
        console.debug('---calling setPromptString ' + generatedPromptCache.length);
        setPromptString();
    }

    // Fetches the combined prompt for both negative and positive prompts
    const cfgGuidanceScale = getGuidanceScale();

    // For prompt bit itemization
    let mesSendString = '';

    function getCombinedPrompt(isNegative) {
        // Only return if the guidance scale doesn't exist or the value is 1
        // Also don't return if constructing the neutral prompt
        if (isNegative && (!cfgGuidanceScale || cfgGuidanceScale?.value === 1)) {
            return;
        }

        // OAI has its own prompt manager. No need to do anything here
        if (main_api === 'openai') {
            return '';
        }

        // Deep clone
        let finalMesSend = structuredClone(mesSend);

        // TODO: Rewrite getExtensionPrompt to not require multiple for loops
        // Set all extension prompts where insertion depth > mesSend length
        if (finalMesSend.length) {
            for (let upperDepth = MAX_INJECTION_DEPTH; upperDepth >= finalMesSend.length; upperDepth--) {
                const upperAnchor = getExtensionPrompt(extension_prompt_types.IN_CHAT, upperDepth);
                if (upperAnchor && upperAnchor.length) {
                    finalMesSend[0].extensionPrompts.push(upperAnchor);
                }
            }
        }

        finalMesSend.forEach((mesItem, index) => {
            if (index === 0) {
                return;
            }

            const anchorDepth = Math.abs(index - finalMesSend.length);
            // NOTE: Depth injected here!
            const extensionAnchor = getExtensionPrompt(extension_prompt_types.IN_CHAT, anchorDepth);

            if (anchorDepth >= 0 && extensionAnchor && extensionAnchor.length) {
                mesItem.extensionPrompts.push(extensionAnchor);
            }
        });

        // TODO: Move zero-depth anchor append to work like CFG and bias appends
        if (zeroDepthAnchor?.length && !isContinue) {
            console.debug(/\s/.test(finalMesSend[finalMesSend.length - 1].message.slice(-1)));
            finalMesSend[finalMesSend.length - 1].message +=
                /\s/.test(finalMesSend[finalMesSend.length - 1].message.slice(-1))
                    ? zeroDepthAnchor
                    : `${zeroDepthAnchor}`;
        }

        let cfgPrompt = {};
        if (cfgGuidanceScale && cfgGuidanceScale?.value !== 1) {
            cfgPrompt = getCfgPrompt(cfgGuidanceScale, isNegative);
        }

        if (cfgPrompt && cfgPrompt?.value) {
            if (cfgPrompt?.depth === 0) {
                finalMesSend[finalMesSend.length - 1].message +=
                    /\s/.test(finalMesSend[finalMesSend.length - 1].message.slice(-1))
                        ? cfgPrompt.value
                        : ` ${cfgPrompt.value}`;
            } else {
                // TODO: Make all extension prompts use an array/splice method
                const lengthDiff = mesSend.length - cfgPrompt.depth;
                const cfgDepth = lengthDiff >= 0 ? lengthDiff : 0;
                finalMesSend[cfgDepth].extensionPrompts.push(`${cfgPrompt.value}\n`);
            }
        }

        // Add prompt bias after everything else
        // Always run with continue
        if (!isInstruct && !isImpersonate) {
            if (promptBias.trim().length !== 0) {
                finalMesSend[finalMesSend.length - 1].message +=
                    /\s/.test(finalMesSend[finalMesSend.length - 1].message.slice(-1))
                        ? promptBias.trimStart()
                        : ` ${promptBias.trimStart()}`;
            }
        }

        // Prune from prompt cache if it exists
        if (generatedPromptCache.length !== 0) {
            generatedPromptCache = cleanupPromptCache(generatedPromptCache);
        }

        // Flattens the multiple prompt objects to a string.
        const combine = () => {
            // Right now, everything is suffixed with a newline
            mesSendString = finalMesSend.map((e) => `${e.extensionPrompts.join('')}${e.message}`).join('');

            // add a custom dingus (if defined)
            mesSendString = addChatsSeparator(mesSendString);

            // add chat preamble
            mesSendString = addChatsPreamble(mesSendString);

            let combinedPrompt = beforeScenarioAnchor +
                storyString +
                afterScenarioAnchor +
                mesExmString +
                mesSendString +
                generatedPromptCache;

            combinedPrompt = combinedPrompt.replace(/\r/gm, '');

            if (power_user.collapse_newlines) {
                combinedPrompt = collapseNewlines(combinedPrompt);
            }

            return combinedPrompt;
        };

        let data = {
            api: main_api,
            combinedPrompt: null,
            description,
            personality,
            persona,
            scenario,
            char: name2,
            user: name1,
            worldInfoBefore,
            worldInfoAfter,
            beforeScenarioAnchor,
            afterScenarioAnchor,
            storyString,
            mesExmString,
            mesSendString,
            finalMesSend,
            generatedPromptCache,
            main: system,
            jailbreak,
            naiPreamble: nai_settings.preamble,
        };

        // Before returning the combined prompt, give available context related information to all subscribers.
        eventSource.emitAndWait(event_types.GENERATE_BEFORE_COMBINE_PROMPTS, data);

        // If one or multiple subscribers return a value, forfeit the responsibillity of flattening the context.
        return !data.combinedPrompt ? combine() : data.combinedPrompt;
    }

    // Get the negative prompt first since it has the unmodified mesSend array
    let negativePrompt = main_api == 'textgenerationwebui' ? getCombinedPrompt(true) : undefined;
    let finalPrompt = getCombinedPrompt(false);

    // Include the entire guidance scale object
    const cfgValues = cfgGuidanceScale && cfgGuidanceScale?.value !== 1 ? ({ guidanceScale: cfgGuidanceScale, negativePrompt: negativePrompt }) : null;

    let maxLength = Number(amount_gen); // how many tokens the AI will be requested to generate
    let thisPromptBits = [];

    // TODO: Make this a switch
    if (main_api == 'koboldhorde' && horde_settings.auto_adjust_response_length) {
        maxLength = Math.min(maxLength, adjustedParams.maxLength);
        maxLength = Math.max(maxLength, MIN_LENGTH); // prevent validation errors
    }

    let generate_data;
    if (main_api == 'koboldhorde' || main_api == 'kobold') {
        generate_data = {
            prompt: finalPrompt,
            gui_settings: true,
            max_length: maxLength,
            max_context_length: max_context,
            api_server,
        };

        if (preset_settings != 'gui') {
            const isHorde = main_api == 'koboldhorde';
            const presetSettings = koboldai_settings[koboldai_setting_names[preset_settings]];
            const maxContext = (adjustedParams && horde_settings.auto_adjust_context_length) ? adjustedParams.maxContextLength : max_context;
            generate_data = getKoboldGenerationData(finalPrompt, presetSettings, maxLength, maxContext, isHorde, type);
        }
    }
    else if (main_api == 'textgenerationwebui') {
        generate_data = getTextGenGenerationData(finalPrompt, maxLength, isImpersonate, isContinue, cfgValues, type);
    }
    else if (main_api == 'novel') {
        const presetSettings = novelai_settings[novelai_setting_names[nai_settings.preset_settings_novel]];
        generate_data = getNovelGenerationData(finalPrompt, presetSettings, maxLength, isImpersonate, isContinue, cfgValues, type);
    }
    else if (main_api == 'openai') {
        let [prompt, counts] = await prepareOpenAIMessages({
            name2: name2,
            charDescription: description,
            charPersonality: personality,
            Scenario: scenario,
            worldInfoBefore: worldInfoBefore,
            worldInfoAfter: worldInfoAfter,
            extensionPrompts: extension_prompts,
            bias: promptBias,
            type: type,
            quietPrompt: quiet_prompt,
            quietImage: quietImage,
            cyclePrompt: cyclePrompt,
            systemPromptOverride: system,
            jailbreakPromptOverride: jailbreak,
            personaDescription: persona,
            messages: oaiMessages,
            messageExamples: oaiMessageExamples,
        }, dryRun);
        generate_data = { prompt: prompt };

        // counts will return false if the user has not enabled the token breakdown feature
        if (counts) {
            parseTokenCounts(counts, thisPromptBits);
        }

        if (!dryRun) {
            setInContextMessages(openai_messages_count, type);
        }
    }

    if (dryRun) {
        generatedPromptCache = '';
        return Promise.resolve();
    }

    async function finishGenerating() {
        if (power_user.console_log_prompts) {
            console.log(generate_data.prompt);
        }

        console.debug('rungenerate calling API');

        showStopButton();

        //set array object for prompt token itemization of this message
        let currentArrayEntry = Number(thisPromptBits.length - 1);
        let additionalPromptStuff = {
            ...thisPromptBits[currentArrayEntry],
            rawPrompt: generate_data.prompt || generate_data.input,
            mesId: getNextMessageId(type),
            allAnchors: allAnchors,
            summarizeString: (extension_prompts['1_memory']?.value || ''),
            authorsNoteString: (extension_prompts['2_floating_prompt']?.value || ''),
            smartContextString: (extension_prompts['chromadb']?.value || ''),
            worldInfoString: worldInfoString,
            storyString: storyString,
            beforeScenarioAnchor: beforeScenarioAnchor,
            afterScenarioAnchor: afterScenarioAnchor,
            examplesString: examplesString,
            mesSendString: mesSendString,
            generatedPromptCache: generatedPromptCache,
            promptBias: promptBias,
            finalPrompt: finalPrompt,
            charDescription: description,
            charPersonality: personality,
            scenarioText: scenario,
            this_max_context: this_max_context,
            padding: power_user.token_padding,
            main_api: main_api,
            instruction: isInstruct ? substituteParams(power_user.prefer_character_prompt && system ? system : power_user.instruct.system_prompt) : '',
            userPersona: (power_user.persona_description || ''),
        };

        thisPromptBits = additionalPromptStuff;

        //console.log(thisPromptBits);
        const itemizedIndex = itemizedPrompts.findIndex((item) => item.mesId === thisPromptBits['mesId']);

        if (itemizedIndex !== -1) {
            itemizedPrompts[itemizedIndex] = thisPromptBits;
        }
        else {
            itemizedPrompts.push(thisPromptBits);
        }

        console.debug(`pushed prompt bits to itemizedPrompts array. Length is now: ${itemizedPrompts.length}`);

        if (isStreamingEnabled() && type !== 'quiet') {
            streamingProcessor = new StreamingProcessor(type, force_name2, generation_started, message_already_generated);
            if (isContinue) {
                // Save reply does add cycle text to the prompt, so it's not needed here
                streamingProcessor.firstMessageText = '';
            }

            streamingProcessor.generator = await sendStreamingRequest(type, generate_data);

            hideSwipeButtons();
            let getMessage = await streamingProcessor.generate();
            let messageChunk = cleanUpMessage(getMessage, isImpersonate, isContinue, false);

            if (isContinue) {
                getMessage = continue_mag + getMessage;
            }

            if (streamingProcessor && !streamingProcessor.isStopped && streamingProcessor.isFinished) {
                await streamingProcessor.onFinishStreaming(streamingProcessor.messageId, getMessage);
                streamingProcessor = null;
                triggerAutoContinue(messageChunk, isImpersonate);
            }
        } else {
            return await sendGenerationRequest(type, generate_data);
        }
    }

    return finishGenerating().then(onSuccess, onError);

    async function onSuccess(data) {
        if (!data) return;
        let messageChunk = '';

        if (data.error) {
            generatedPromptCache = '';

            if (data?.response) {
                toastr.error(data.response, 'API Error');
            }
            throw data?.response;
        }

        //const getData = await response.json();
        let getMessage = extractMessageFromData(data);
        let title = extractTitleFromData(data);
        kobold_horde_model = title;

        const swipes = extractMultiSwipes(data, type);

        messageChunk = cleanUpMessage(getMessage, isImpersonate, isContinue, false);

        if (isContinue) {
            getMessage = continue_mag + getMessage;
        }

        //Formating
        const displayIncomplete = type === 'quiet' && !quietToLoud;
        getMessage = cleanUpMessage(getMessage, isImpersonate, isContinue, displayIncomplete);

        if (getMessage.length > 0) {
            if (isImpersonate) {
                $('#send_textarea').val(getMessage).trigger('input');
                generatedPromptCache = '';
                await eventSource.emit(event_types.IMPERSONATE_READY, getMessage);
            }
            else if (type == 'quiet') {
                unblockGeneration();
                return getMessage;
            }
            else {
                // Without streaming we'll be having a full message on continuation. Treat it as a last chunk.
                if (originalType !== 'continue') {
                    ({ type, getMessage } = await saveReply(type, getMessage, false, title, swipes));
                }
                else {
                    ({ type, getMessage } = await saveReply('appendFinal', getMessage, false, title, swipes));
                }

                // This relies on `saveReply` having been called to add the message to the chat, so it must be last.
                parseAndSaveLogprobs(data, continue_mag);
            }

            if (type !== 'quiet') {
                playMessageSound();
            }
        } else {
            // If maxLoops is not passed in (e.g. first time generating), set it to MAX_GENERATION_LOOPS
            maxLoops ??= MAX_GENERATION_LOOPS;

            if (maxLoops === 0) {
                if (type !== 'quiet') {
                    throwCircuitBreakerError();
                }
                throw new Error('Generate circuit breaker interruption');
            }

            // regenerate with character speech reenforced
            // to make sure we leave on swipe type while also adding the name2 appendage
            await delay(1000);
            // The first await is for waiting for the generate to start. The second one is waiting for it to finish
            const result = await await Generate(type, { automatic_trigger, force_name2: true, quiet_prompt, skipWIAN, force_chid, maxLoops: maxLoops - 1 });
            return result;
        }

        if (power_user.auto_swipe) {
            console.debug('checking for autoswipeblacklist on non-streaming message');
            function containsBlacklistedWords(getMessage, blacklist, threshold) {
                console.debug('checking blacklisted words');
                const regex = new RegExp(`\\b(${blacklist.join('|')})\\b`, 'gi');
                const matches = getMessage.match(regex) || [];
                return matches.length >= threshold;
            }

            const generatedTextFiltered = (getMessage) => {
                if (power_user.auto_swipe_blacklist_threshold) {
                    if (containsBlacklistedWords(getMessage, power_user.auto_swipe_blacklist, power_user.auto_swipe_blacklist_threshold)) {
                        console.debug('Generated text has blacklisted words');
                        return true;
                    }
                }

                return false;
            };
            if (generatedTextFiltered(getMessage)) {
                console.debug('swiping right automatically');
                is_send_press = false;
                swipe_right();
                // TODO: do we want to resolve after an auto-swipe?
                return;
            }
        }

        console.debug('/api/chats/save called by /Generate');
        await saveChatConditional();
        unblockGeneration();
        streamingProcessor = null;

        if (type !== 'quiet') {
            triggerAutoContinue(messageChunk, isImpersonate);
        }
    }

    function onError(exception) {
        if (typeof exception?.error?.message === 'string') {
            toastr.error(exception.error.message, 'Error', { timeOut: 10000, extendedTimeOut: 20000 });
        }

        unblockGeneration();
        console.log(exception);
        streamingProcessor = null;
        throw exception;
    }
}

function flushWIDepthInjections() {
    //prevent custom depth WI entries (which have unique random key names) from duplicating
    for (const key of Object.keys(extension_prompts)) {
        if (key.startsWith('customDepthWI')) {
            delete extension_prompts[key];
        }
    }
}

function unblockGeneration() {
    is_send_press = false;
    activateSendButtons();
    showSwipeButtons();
    setGenerationProgress(0);
    flushEphemeralStoppingStrings();
    flushWIDepthInjections();
    $('#send_textarea').removeAttr('disabled');
}

export function getNextMessageId(type) {
    return type == 'swipe' ? chat.length - 1 : chat.length;
}

/**
 *
 * @param {string} messageChunk
 * @param {boolean} isImpersonate
 * @returns {void}
 */
export function triggerAutoContinue(messageChunk, isImpersonate) {
    if (selected_group) {
        console.log('Auto-continue is disabled for group chat');
        return;
    }

    if (power_user.auto_continue.enabled && !is_send_press) {
        if (power_user.auto_continue.target_length <= 0) {
            console.log('Auto-continue target length is 0, not triggering auto-continue');
            return;
        }

        if (main_api === 'openai' && !power_user.auto_continue.allow_chat_completions) {
            console.log('Auto-continue for OpenAI is disabled by user.');
            return;
        }

        if (isImpersonate) {
            console.log('Continue for impersonation is not implemented yet');
            return;
        }

        const textareaText = String($('#send_textarea').val());
        const USABLE_LENGTH = 5;

        if (textareaText.length > 0) {
            console.log('Not triggering auto-continue because user input is not empty');
            return;
        }

        if (messageChunk.trim().length > USABLE_LENGTH && chat.length) {
            const lastMessage = chat[chat.length - 1];
            const messageLength = getTokenCount(lastMessage.mes);
            const shouldAutoContinue = messageLength < power_user.auto_continue.target_length;

            if (shouldAutoContinue) {
                console.log(`Triggering auto-continue. Message tokens: ${messageLength}. Target tokens: ${power_user.auto_continue.target_length}. Message chunk: ${messageChunk}`);
                $('#option_continue').trigger('click');
            } else {
                console.log(`Not triggering auto-continue. Message tokens: ${messageLength}. Target tokens: ${power_user.auto_continue.target_length}`);
                return;
            }
        } else {
            console.log('Last generated chunk was empty, not triggering auto-continue');
            return;
        }
    }
}

export function getBiasStrings(textareaText, type) {
    if (type == 'impersonate' || type == 'continue') {
        return { messageBias: '', promptBias: '', isUserPromptBias: false };
    }

    let promptBias = '';
    let messageBias = extractMessageBias(textareaText);

    // If user input is not provided, retrieve the bias of the most recent relevant message
    if (!textareaText) {
        for (let i = chat.length - 1; i >= 0; i--) {
            const mes = chat[i];
            if (type === 'swipe' && chat.length - 1 === i) {
                continue;
            }
            if (mes && (mes.is_user || mes.is_system || mes.extra?.type === system_message_types.NARRATOR)) {
                if (mes.extra?.bias?.trim()?.length > 0) {
                    promptBias = mes.extra.bias;
                }
                break;
            }
        }
    }

    promptBias = messageBias || promptBias || power_user.user_prompt_bias || '';
    const isUserPromptBias = promptBias === power_user.user_prompt_bias;

    // Substitute params for everything
    messageBias = substituteParams(messageBias);
    promptBias = substituteParams(promptBias);

    return { messageBias, promptBias, isUserPromptBias };
}

/**
 * @param {Object} chatItem Message history item.
 * @param {boolean} isInstruct Whether instruct mode is enabled.
 * @param {boolean|number} forceOutputSequence Whether to force the first/last output sequence for instruct mode.
 */
function formatMessageHistoryItem(chatItem, isInstruct, forceOutputSequence) {
    const isNarratorType = chatItem?.extra?.type === system_message_types.NARRATOR;
    const characterName = chatItem?.name ? chatItem.name : name2;
    const itemName = chatItem.is_user ? chatItem['name'] : characterName;
    const shouldPrependName = !isNarratorType;

    let textResult = shouldPrependName ? `${itemName}: ${chatItem.mes}\n` : `${chatItem.mes}\n`;

    if (isInstruct) {
        textResult = formatInstructModeChat(itemName, chatItem.mes, chatItem.is_user, isNarratorType, chatItem.force_avatar, name1, name2, forceOutputSequence);
    }

    return textResult;
}

/**
 * Removes all {{macros}} from a string.
 * @param {string} str String to remove macros from.
 * @returns {string} String with macros removed.
 */
export function removeMacros(str) {
    return (str ?? '').replace(/\{\{[\s\S]*?\}\}/gm, '').trim();
}

/**
 * Inserts a user message into the chat history.
 * @param {string} messageText Message text.
 * @param {string} messageBias Message bias.
 * @param {number} [insertAt] Optional index to insert the message at.
 * @returns {Promise<void>} A promise that resolves when the message is inserted.
 */
export async function sendMessageAsUser(messageText, messageBias, insertAt = null) {
    messageText = getRegexedString(messageText, regex_placement.USER_INPUT);

    const message = {
        name: name1,
        is_user: true,
        is_system: false,
        send_date: getMessageTimeStamp(),
        mes: substituteParams(messageText),
        extra: {},
    };

    if (power_user.message_token_count_enabled) {
        message.extra.token_count = getTokenCount(message.mes, 0);
    }

    // Lock user avatar to a persona.
    if (user_avatar in power_user.personas) {
        message.force_avatar = getUserAvatar(user_avatar);
    }

    if (messageBias) {
        message.extra.bias = messageBias;
        message.mes = removeMacros(message.mes);
    }

    await populateFileAttachment(message);
    statMesProcess(message, 'user', characters, this_chid, '');

    if (typeof insertAt === 'number' && insertAt >= 0 && insertAt <= chat.length) {
        chat.splice(insertAt, 0, message);
        await saveChatConditional();
        await eventSource.emit(event_types.MESSAGE_SENT, insertAt);
        await reloadCurrentChat();
        await eventSource.emit(event_types.USER_MESSAGE_RENDERED, insertAt);
    } else {
        chat.push(message);
        const chat_id = (chat.length - 1);
        await eventSource.emit(event_types.MESSAGE_SENT, chat_id);
        addOneMessage(message);
        await eventSource.emit(event_types.USER_MESSAGE_RENDERED, chat_id);
    }
}

export function getMaxContextSize() {
    let this_max_context = 1487;
    if (main_api == 'kobold' || main_api == 'koboldhorde' || main_api == 'textgenerationwebui') {
        this_max_context = (max_context - amount_gen);
    }
    if (main_api == 'novel') {
        this_max_context = Number(max_context);
        if (nai_settings.model_novel.includes('clio')) {
            this_max_context = Math.min(max_context, 8192);
        }
        if (nai_settings.model_novel.includes('kayra')) {
            this_max_context = Math.min(max_context, 8192);

            const subscriptionLimit = getKayraMaxContextTokens();
            if (typeof subscriptionLimit === 'number' && this_max_context > subscriptionLimit) {
                this_max_context = subscriptionLimit;
                console.log(`NovelAI subscription limit reached. Max context size is now ${this_max_context}`);
            }
        }

        this_max_context = this_max_context - amount_gen;
    }
    if (main_api == 'openai') {
        this_max_context = oai_settings.openai_max_context - oai_settings.openai_max_tokens;
    }
    return this_max_context;
}

function parseTokenCounts(counts, thisPromptBits) {
    /**
     * @param {any[]} numbers
     */
    function getSum(...numbers) {
        return numbers.map(x => Number(x)).filter(x => !Number.isNaN(x)).reduce((acc, val) => acc + val, 0);
    }
    const total = getSum(Object.values(counts));

    thisPromptBits.push({
        oaiStartTokens: (counts?.start + counts?.controlPrompts) || 0,
        oaiPromptTokens: getSum(counts?.prompt, counts?.charDescription, counts?.charPersonality, counts?.scenario) || 0,
        oaiBiasTokens: counts?.bias || 0,
        oaiNudgeTokens: counts?.nudge || 0,
        oaiJailbreakTokens: counts?.jailbreak || 0,
        oaiImpersonateTokens: counts?.impersonate || 0,
        oaiExamplesTokens: (counts?.dialogueExamples + counts?.examples) || 0,
        oaiConversationTokens: (counts?.conversation + counts?.chatHistory) || 0,
        oaiNsfwTokens: counts?.nsfw || 0,
        oaiMainTokens: counts?.main || 0,
        oaiTotalTokens: total,
    });
}

function addChatsPreamble(mesSendString) {
    return main_api === 'novel'
        ? substituteParams(nai_settings.preamble) + '\n' + mesSendString
        : mesSendString;
}

function addChatsSeparator(mesSendString) {
    if (power_user.context.chat_start) {
        return substituteParams(power_user.context.chat_start) + '\n' + mesSendString;
    }

    else {
        return mesSendString;
    }
}

// There's a TODO related to zero-depth anchors; not removing this function until that's resolved
// eslint-disable-next-line no-unused-vars
function appendZeroDepthAnchor(force_name2, zeroDepthAnchor, finalPrompt) {
    const trimBothEnds = !force_name2;
    let trimmedPrompt = (trimBothEnds ? zeroDepthAnchor.trim() : zeroDepthAnchor.trimEnd());

    if (trimBothEnds && !finalPrompt.endsWith('\n')) {
        finalPrompt += '\n';
    }

    finalPrompt += trimmedPrompt;

    if (force_name2) {
        finalPrompt += ' ';
    }

    return finalPrompt;
}

async function DupeChar() {
    if (!this_chid) {
        toastr.warning('You must first select a character to duplicate!');
        return;
    }

    const confirmMessage = `
    <h3>Are you sure you want to duplicate this character?</h3>
    <span>If you just want to start a new chat with the same character, use "Start new chat" option in the bottom-left options menu.</span><br><br>`;

    const confirm = await callPopup(confirmMessage, 'confirm');

    if (!confirm) {
        console.log('User cancelled duplication');
        return;
    }

    const body = { avatar_url: characters[this_chid].avatar };
    const response = await fetch('/api/characters/duplicate', {
        method: 'POST',
        headers: getRequestHeaders(),
        body: JSON.stringify(body),
    });
    if (response.ok) {
        toastr.success('Character Duplicated');
        getCharacters();
    }
}

function promptItemize(itemizedPrompts, requestedMesId) {
    console.log('PROMPT ITEMIZE ENTERED');
    var incomingMesId = Number(requestedMesId);
    console.debug(`looking for MesId ${incomingMesId}`);
    var thisPromptSet = undefined;

    for (var i = 0; i < itemizedPrompts.length; i++) {
        console.log(`looking for ${incomingMesId} vs ${itemizedPrompts[i].mesId}`);
        if (itemizedPrompts[i].mesId === incomingMesId) {
            console.log(`found matching mesID ${i}`);
            thisPromptSet = i;
            PromptArrayItemForRawPromptDisplay = i;
            console.log(`wanting to raw display of ArrayItem: ${PromptArrayItemForRawPromptDisplay} which is mesID ${incomingMesId}`);
            console.log(itemizedPrompts[thisPromptSet]);
        }
    }

    if (thisPromptSet === undefined) {
        console.log(`couldnt find the right mesId. looked for ${incomingMesId}`);
        console.log(itemizedPrompts);
        return null;
    }

    const params = {
        charDescriptionTokens: getTokenCount(itemizedPrompts[thisPromptSet].charDescription),
        charPersonalityTokens: getTokenCount(itemizedPrompts[thisPromptSet].charPersonality),
        scenarioTextTokens: getTokenCount(itemizedPrompts[thisPromptSet].scenarioText),
        userPersonaStringTokens: getTokenCount(itemizedPrompts[thisPromptSet].userPersona),
        worldInfoStringTokens: getTokenCount(itemizedPrompts[thisPromptSet].worldInfoString),
        allAnchorsTokens: getTokenCount(itemizedPrompts[thisPromptSet].allAnchors),
        summarizeStringTokens: getTokenCount(itemizedPrompts[thisPromptSet].summarizeString),
        authorsNoteStringTokens: getTokenCount(itemizedPrompts[thisPromptSet].authorsNoteString),
        smartContextStringTokens: getTokenCount(itemizedPrompts[thisPromptSet].smartContextString),
        beforeScenarioAnchorTokens: getTokenCount(itemizedPrompts[thisPromptSet].beforeScenarioAnchor),
        afterScenarioAnchorTokens: getTokenCount(itemizedPrompts[thisPromptSet].afterScenarioAnchor),
        zeroDepthAnchorTokens: getTokenCount(itemizedPrompts[thisPromptSet].zeroDepthAnchor), // TODO: unused
        thisPrompt_padding: itemizedPrompts[thisPromptSet].padding,
        this_main_api: itemizedPrompts[thisPromptSet].main_api,
    };

    if (params.this_main_api == 'openai') {
        //for OAI API
        //console.log('-- Counting OAI Tokens');

        //params.finalPromptTokens = itemizedPrompts[thisPromptSet].oaiTotalTokens;
        params.oaiMainTokens = itemizedPrompts[thisPromptSet].oaiMainTokens;
        params.oaiStartTokens = itemizedPrompts[thisPromptSet].oaiStartTokens;
        params.ActualChatHistoryTokens = itemizedPrompts[thisPromptSet].oaiConversationTokens;
        params.examplesStringTokens = itemizedPrompts[thisPromptSet].oaiExamplesTokens;
        params.oaiPromptTokens = itemizedPrompts[thisPromptSet].oaiPromptTokens - (params.afterScenarioAnchorTokens + params.beforeScenarioAnchorTokens) + params.examplesStringTokens;
        params.oaiBiasTokens = itemizedPrompts[thisPromptSet].oaiBiasTokens;
        params.oaiJailbreakTokens = itemizedPrompts[thisPromptSet].oaiJailbreakTokens;
        params.oaiNudgeTokens = itemizedPrompts[thisPromptSet].oaiNudgeTokens;
        params.oaiImpersonateTokens = itemizedPrompts[thisPromptSet].oaiImpersonateTokens;
        params.oaiNsfwTokens = itemizedPrompts[thisPromptSet].oaiNsfwTokens;
        params.finalPromptTokens =
            params.oaiStartTokens +
            params.oaiPromptTokens +
            params.oaiMainTokens +
            params.oaiNsfwTokens +
            params.oaiBiasTokens +
            params.oaiImpersonateTokens +
            params.oaiJailbreakTokens +
            params.oaiNudgeTokens +
            params.ActualChatHistoryTokens +
            //charDescriptionTokens +
            //charPersonalityTokens +
            //allAnchorsTokens +
            params.worldInfoStringTokens +
            params.beforeScenarioAnchorTokens +
            params.afterScenarioAnchorTokens;
        // Max context size - max completion tokens
        params.thisPrompt_max_context = (oai_settings.openai_max_context - oai_settings.openai_max_tokens);

        //console.log('-- applying % on OAI tokens');
        params.oaiStartTokensPercentage = ((params.oaiStartTokens / (params.finalPromptTokens)) * 100).toFixed(2);
        params.storyStringTokensPercentage = (((params.afterScenarioAnchorTokens + params.beforeScenarioAnchorTokens + params.oaiPromptTokens) / (params.finalPromptTokens)) * 100).toFixed(2);
        params.ActualChatHistoryTokensPercentage = ((params.ActualChatHistoryTokens / (params.finalPromptTokens)) * 100).toFixed(2);
        params.promptBiasTokensPercentage = ((params.oaiBiasTokens / (params.finalPromptTokens)) * 100).toFixed(2);
        params.worldInfoStringTokensPercentage = ((params.worldInfoStringTokens / (params.finalPromptTokens)) * 100).toFixed(2);
        params.allAnchorsTokensPercentage = ((params.allAnchorsTokens / (params.finalPromptTokens)) * 100).toFixed(2);
        params.selectedTokenizer = getFriendlyTokenizerName(params.this_main_api).tokenizerName;
        params.oaiSystemTokens = params.oaiImpersonateTokens + params.oaiJailbreakTokens + params.oaiNudgeTokens + params.oaiStartTokens + params.oaiNsfwTokens + params.oaiMainTokens;
        params.oaiSystemTokensPercentage = ((params.oaiSystemTokens / (params.finalPromptTokens)) * 100).toFixed(2);
    } else {
        //for non-OAI APIs
        //console.log('-- Counting non-OAI Tokens');
        params.finalPromptTokens = getTokenCount(itemizedPrompts[thisPromptSet].finalPrompt);
        params.storyStringTokens = getTokenCount(itemizedPrompts[thisPromptSet].storyString) - params.worldInfoStringTokens;
        params.examplesStringTokens = getTokenCount(itemizedPrompts[thisPromptSet].examplesString);
        params.mesSendStringTokens = getTokenCount(itemizedPrompts[thisPromptSet].mesSendString);
        params.ActualChatHistoryTokens = params.mesSendStringTokens - (params.allAnchorsTokens - (params.beforeScenarioAnchorTokens + params.afterScenarioAnchorTokens)) + power_user.token_padding;
        params.instructionTokens = getTokenCount(itemizedPrompts[thisPromptSet].instruction);
        params.promptBiasTokens = getTokenCount(itemizedPrompts[thisPromptSet].promptBias);

        params.totalTokensInPrompt =
            params.storyStringTokens +     //chardefs total
            params.worldInfoStringTokens +
            params.examplesStringTokens + // example messages
            params.ActualChatHistoryTokens +  //chat history
            params.allAnchorsTokens +      // AN and/or legacy anchors
            //afterScenarioAnchorTokens +       //only counts if AN is set to 'after scenario'
            //zeroDepthAnchorTokens +           //same as above, even if AN not on 0 depth
            params.promptBiasTokens;       //{{}}
        //- thisPrompt_padding;  //not sure this way of calculating is correct, but the math results in same value as 'finalPrompt'
        params.thisPrompt_max_context = itemizedPrompts[thisPromptSet].this_max_context;
        params.thisPrompt_actual = params.thisPrompt_max_context - params.thisPrompt_padding;

        //console.log('-- applying % on non-OAI tokens');
        params.storyStringTokensPercentage = ((params.storyStringTokens / (params.totalTokensInPrompt)) * 100).toFixed(2);
        params.ActualChatHistoryTokensPercentage = ((params.ActualChatHistoryTokens / (params.totalTokensInPrompt)) * 100).toFixed(2);
        params.promptBiasTokensPercentage = ((params.promptBiasTokens / (params.totalTokensInPrompt)) * 100).toFixed(2);
        params.worldInfoStringTokensPercentage = ((params.worldInfoStringTokens / (params.totalTokensInPrompt)) * 100).toFixed(2);
        params.allAnchorsTokensPercentage = ((params.allAnchorsTokens / (params.totalTokensInPrompt)) * 100).toFixed(2);
        params.selectedTokenizer = getFriendlyTokenizerName(params.this_main_api).tokenizerName;
    }

    if (params.this_main_api == 'openai') {
        callPopup(renderTemplate('itemizationChat', params), 'text');

    } else {
        callPopup(renderTemplate('itemizationText', params), 'text');
    }
}

function setInContextMessages(lastmsg, type) {
    $('#chat .mes').removeClass('lastInContext');

    if (type === 'swipe' || type === 'regenerate' || type === 'continue') {
        lastmsg++;
    }

    const lastMessageBlock = $('#chat .mes:not([is_system="true"])').eq(-lastmsg);
    lastMessageBlock.addClass('lastInContext');

    if (lastMessageBlock.length === 0) {
        const firstMessageId = getFirstDisplayedMessageId();
        $(`#chat .mes[mesid="${firstMessageId}"`).addClass('lastInContext');
    }
}

/**
 * Sends a non-streaming request to the API.
 * @param {string} type Generation type
 * @param {object} data Generation data
 * @returns {Promise<object>} Response data from the API
 */
async function sendGenerationRequest(type, data) {
    if (main_api === 'openai') {
        return await sendOpenAIRequest(type, data.prompt, abortController.signal);
    }

    if (main_api === 'koboldhorde') {
        return await generateHorde(data.prompt, data, abortController.signal, true);
    }

    const response = await fetch(getGenerateUrl(main_api), {
        method: 'POST',
        headers: getRequestHeaders(),
        cache: 'no-cache',
        body: JSON.stringify(data),
        signal: abortController.signal,
    });

    if (!response.ok) {
        const error = await response.json();
        throw error;
    }

    const responseData = await response.json();
    return responseData;
}

/**
 * Sends a streaming request to the API.
 * @param {string} type Generation type
 * @param {object} data Generation data
 * @returns {Promise<any>} Streaming generator
 */
async function sendStreamingRequest(type, data) {
    switch (main_api) {
        case 'openai':
            return await sendOpenAIRequest(type, data.prompt, streamingProcessor.abortController.signal);
        case 'textgenerationwebui':
            return await generateTextGenWithStreaming(data, streamingProcessor.abortController.signal);
        case 'novel':
            return await generateNovelWithStreaming(data, streamingProcessor.abortController.signal);
        case 'kobold':
            return await generateKoboldWithStreaming(data, streamingProcessor.abortController.signal);
        default:
            throw new Error('Streaming is enabled, but the current API does not support streaming.');
    }
}

/**
 * Gets the generation endpoint URL for the specified API.
 * @param {string} api API name
 * @returns {string} Generation URL
 */
function getGenerateUrl(api) {
    switch (api) {
        case 'kobold':
            return '/api/backends/kobold/generate';
        case 'koboldhorde':
            return '/api/backends/koboldhorde/generate';
        case 'textgenerationwebui':
            return '/api/backends/text-completions/generate';
        case 'novel':
            return '/api/novelai/generate';
        default:
            throw new Error(`Unknown API: ${api}`);
    }
}

function throwCircuitBreakerError() {
    callPopup(`Could not extract reply in ${MAX_GENERATION_LOOPS} attempts. Try generating again`, 'text');
    unblockGeneration();
}

function extractTitleFromData(data) {
    if (main_api == 'koboldhorde') {
        return data.workerName;
    }

    return undefined;
}

/**
 * parseAndSaveLogprobs receives the full data response for a non-streaming
 * generation, parses logprobs for all tokens in the message, and saves them
 * to the currently active message.
 * @param {object} data - response data containing all tokens/logprobs
 * @param {string} continueFrom - for 'continue' generations, the prompt
 *  */
function parseAndSaveLogprobs(data, continueFrom) {
    /** @type {import('./scripts/logprobs.js').TokenLogprobs[] | null} */
    let logprobs = null;

    switch (main_api) {
        case 'novel':
            // parser only handles one token/logprob pair at a time
            logprobs = data.logprobs?.map(parseNovelAILogprobs) || null;
            break;
        case 'openai':
            // OAI and other chat completion APIs must handle this earlier in
            // `sendOpenAIRequest`. `data` for these APIs is just a string with
            // the text of the generated message, logprobs are not included.
            return;
        default:
            return;
    }

    saveLogprobsForActiveMessage(logprobs, continueFrom);
}

/**
 * Extracts the message from the response data.
 * @param {object} data Response data
 * @returns {string} Extracted message
 */
function extractMessageFromData(data) {
    switch (main_api) {
        case 'kobold':
            return data.results[0].text;
        case 'koboldhorde':
            return data.text;
        case 'textgenerationwebui':
            return data.choices?.[0]?.text ?? data.content ?? data.response ?? '';
        case 'novel':
            return data.output;
        case 'openai':
            return data?.choices?.[0]?.message?.content ?? data?.choices?.[0]?.text ?? '';
        default:
            return '';
    }
}

/**
 * Extracts multiswipe swipes from the response data.
 * @param {Object} data Response data
 * @param {string} type Type of generation
 * @returns {string[]} Array of extra swipes
 */
function extractMultiSwipes(data, type) {
    const swipes = [];

    if (!data) {
        return swipes;
    }

    if (type === 'continue' || type === 'impersonate' || type === 'quiet') {
        return swipes;
    }

    if (main_api === 'openai' || (main_api === 'textgenerationwebui' && textgen_settings.type === textgen_types.APHRODITE)) {
        if (!Array.isArray(data.choices)) {
            return swipes;
        }

        const multiSwipeCount = data.choices.length - 1;

        if (multiSwipeCount <= 0) {
            return swipes;
        }

        for (let i = 1; i < data.choices.length; i++) {
            const text = data?.choices[i]?.message?.content ?? data?.choices[i]?.text ?? '';
            const cleanedText = cleanUpMessage(text, false, false, false);
            swipes.push(cleanedText);
        }
    }

    return swipes;
}

function cleanUpMessage(getMessage, isImpersonate, isContinue, displayIncompleteSentences = false, stoppingStrings = null) {
    if (!getMessage) {
        return '';
    }

    // Add the prompt bias before anything else
    if (
        power_user.user_prompt_bias &&
        !isImpersonate &&
        !isContinue &&
        power_user.user_prompt_bias.length !== 0
    ) {
        getMessage = substituteParams(power_user.user_prompt_bias) + getMessage;
    }

    // Allow for caching of stopping strings. getStoppingStrings is an expensive function, especially with macros
    // enabled, so for streaming, we call it once and then pass it into each cleanUpMessage call.
    if (!stoppingStrings) {
        stoppingStrings = getStoppingStrings(isImpersonate, isContinue);
    }

    for (const stoppingString of stoppingStrings) {
        if (stoppingString.length) {
            for (let j = stoppingString.length; j > 0; j--) {
                if (getMessage.slice(-j) === stoppingString.slice(0, j)) {
                    getMessage = getMessage.slice(0, -j);
                    break;
                }
            }
        }
    }

    // Regex uses vars, so add before formatting
    getMessage = getRegexedString(getMessage, isImpersonate ? regex_placement.USER_INPUT : regex_placement.AI_OUTPUT);

    if (!displayIncompleteSentences && power_user.trim_sentences) {
        getMessage = trimToEndSentence(getMessage, power_user.include_newline);
    }

    if (power_user.collapse_newlines) {
        getMessage = collapseNewlines(getMessage);
    }

    if (power_user.trim_spaces) {
        getMessage = getMessage.trim();
    }
    // trailing invisible whitespace before every newlines, on a multiline string
    // "trailing whitespace on newlines       \nevery line of the string    \n?sample text" ->
    // "trailing whitespace on newlines\nevery line of the string\nsample text"
    getMessage = getMessage.replace(/[^\S\r\n]+$/gm, '');

    let nameToTrim = isImpersonate ? name2 : name1;

    if (isImpersonate) {
        nameToTrim = power_user.allow_name2_display ? '' : name2;
    }
    else {
        nameToTrim = power_user.allow_name1_display ? '' : name1;
    }

    if (nameToTrim && getMessage.indexOf(`${nameToTrim}:`) == 0) {
        getMessage = getMessage.substring(0, getMessage.indexOf(`${nameToTrim}:`));
    }
    if (nameToTrim && getMessage.indexOf(`\n${nameToTrim}:`) >= 0) {
        getMessage = getMessage.substring(0, getMessage.indexOf(`\n${nameToTrim}:`));
    }
    if (getMessage.indexOf('<|endoftext|>') != -1) {
        getMessage = getMessage.substring(0, getMessage.indexOf('<|endoftext|>'));
    }
    const isInstruct = power_user.instruct.enabled && main_api !== 'openai';
    if (isInstruct && power_user.instruct.stop_sequence) {
        if (getMessage.indexOf(power_user.instruct.stop_sequence) != -1) {
            getMessage = getMessage.substring(0, getMessage.indexOf(power_user.instruct.stop_sequence));
        }
    }
    // Hana: Only use the first sequence (should be <|model|>)
    // of the prompt before <|user|> (as KoboldAI Lite does it).
    if (isInstruct && power_user.instruct.input_sequence) {
        if (getMessage.indexOf(power_user.instruct.input_sequence) != -1) {
            getMessage = getMessage.substring(0, getMessage.indexOf(power_user.instruct.input_sequence));
        }
    }
    if (isInstruct && power_user.instruct.input_sequence && isImpersonate) {
        //getMessage = getMessage.replaceAll(power_user.instruct.input_sequence, '');
        power_user.instruct.input_sequence.split('\n')
            .filter(line => line.trim() !== '')
            .forEach(line => {
                getMessage = getMessage.replaceAll(line, '');
            });
    }
    if (isInstruct && power_user.instruct.output_sequence && !isImpersonate) {
        //getMessage = getMessage.replaceAll(power_user.instruct.output_sequence, '');
        power_user.instruct.output_sequence.split('\n')
            .filter(line => line.trim() !== '')
            .forEach(line => {
                getMessage = getMessage.replaceAll(line, '');
            });
    }
    if (isInstruct && power_user.instruct.last_output_sequence && !isImpersonate) {
        //getMessage = getMessage.replaceAll(power_user.instruct.last_output_sequence, '');
        power_user.instruct.last_output_sequence.split('\n')
            .filter(line => line.trim() !== '')
            .forEach(line => {
                getMessage = getMessage.replaceAll(line, '');
            });
    }
    // clean-up group message from excessive generations
    if (selected_group) {
        getMessage = cleanGroupMessage(getMessage);
    }

    if (!power_user.allow_name2_display) {
        const name2Escaped = escapeRegex(name2);
        getMessage = getMessage.replace(new RegExp(`(^|\n)${name2Escaped}:\\s*`, 'g'), '$1');
    }

    if (isImpersonate) {
        getMessage = getMessage.trim();
    }

    if (power_user.auto_fix_generated_markdown) {
        getMessage = fixMarkdown(getMessage, false);
    }

    const nameToTrim2 = isImpersonate ? name1 : name2;

    if (getMessage.startsWith(nameToTrim2 + ':')) {
        getMessage = getMessage.replace(nameToTrim2 + ':', '');
        getMessage = getMessage.trimStart();
    }

    if (isImpersonate) {
        getMessage = getMessage.trim();
    }

    return getMessage;
}

async function saveReply(type, getMessage, fromStreaming, title, swipes) {
    if (type != 'append' && type != 'continue' && type != 'appendFinal' && chat.length && (chat[chat.length - 1]['swipe_id'] === undefined ||
        chat[chat.length - 1]['is_user'])) {
        type = 'normal';
    }

    if (chat.length && typeof chat[chat.length - 1]['extra'] !== 'object') {
        chat[chat.length - 1]['extra'] = {};
    }

    let oldMessage = '';
    const generationFinished = new Date();
    const img = extractImageFromMessage(getMessage);
    getMessage = img.getMessage;
    if (type === 'swipe') {
        oldMessage = chat[chat.length - 1]['mes'];
        chat[chat.length - 1]['swipes'].length++;
        if (chat[chat.length - 1]['swipe_id'] === chat[chat.length - 1]['swipes'].length - 1) {
            chat[chat.length - 1]['title'] = title;
            chat[chat.length - 1]['mes'] = getMessage;
            chat[chat.length - 1]['gen_started'] = generation_started;
            chat[chat.length - 1]['gen_finished'] = generationFinished;
            chat[chat.length - 1]['send_date'] = getMessageTimeStamp();
            chat[chat.length - 1]['extra']['api'] = getGeneratingApi();
            chat[chat.length - 1]['extra']['model'] = getGeneratingModel();
            if (power_user.message_token_count_enabled) {
                chat[chat.length - 1]['extra']['token_count'] = getTokenCount(chat[chat.length - 1]['mes'], 0);
            }
            const chat_id = (chat.length - 1);
            await eventSource.emit(event_types.MESSAGE_RECEIVED, chat_id);
            addOneMessage(chat[chat_id], { type: 'swipe' });
            await eventSource.emit(event_types.CHARACTER_MESSAGE_RENDERED, chat_id);
        } else {
            chat[chat.length - 1]['mes'] = getMessage;
        }
    } else if (type === 'append' || type === 'continue') {
        console.debug('Trying to append.');
        oldMessage = chat[chat.length - 1]['mes'];
        chat[chat.length - 1]['title'] = title;
        chat[chat.length - 1]['mes'] += getMessage;
        chat[chat.length - 1]['gen_started'] = generation_started;
        chat[chat.length - 1]['gen_finished'] = generationFinished;
        chat[chat.length - 1]['send_date'] = getMessageTimeStamp();
        chat[chat.length - 1]['extra']['api'] = getGeneratingApi();
        chat[chat.length - 1]['extra']['model'] = getGeneratingModel();
        if (power_user.message_token_count_enabled) {
            chat[chat.length - 1]['extra']['token_count'] = getTokenCount(chat[chat.length - 1]['mes'], 0);
        }
        const chat_id = (chat.length - 1);
        await eventSource.emit(event_types.MESSAGE_RECEIVED, chat_id);
        addOneMessage(chat[chat_id], { type: 'swipe' });
        await eventSource.emit(event_types.CHARACTER_MESSAGE_RENDERED, chat_id);
    } else if (type === 'appendFinal') {
        oldMessage = chat[chat.length - 1]['mes'];
        console.debug('Trying to appendFinal.');
        chat[chat.length - 1]['title'] = title;
        chat[chat.length - 1]['mes'] = getMessage;
        chat[chat.length - 1]['gen_started'] = generation_started;
        chat[chat.length - 1]['gen_finished'] = generationFinished;
        chat[chat.length - 1]['send_date'] = getMessageTimeStamp();
        chat[chat.length - 1]['extra']['api'] = getGeneratingApi();
        chat[chat.length - 1]['extra']['model'] = getGeneratingModel();
        if (power_user.message_token_count_enabled) {
            chat[chat.length - 1]['extra']['token_count'] = getTokenCount(chat[chat.length - 1]['mes'], 0);
        }
        const chat_id = (chat.length - 1);
        await eventSource.emit(event_types.MESSAGE_RECEIVED, chat_id);
        addOneMessage(chat[chat_id], { type: 'swipe' });
        await eventSource.emit(event_types.CHARACTER_MESSAGE_RENDERED, chat_id);

    } else {
        console.debug('entering chat update routine for non-swipe post');
        chat[chat.length] = {};
        chat[chat.length - 1]['extra'] = {};
        chat[chat.length - 1]['name'] = name2;
        chat[chat.length - 1]['is_user'] = false;
        chat[chat.length - 1]['send_date'] = getMessageTimeStamp();
        chat[chat.length - 1]['extra']['api'] = getGeneratingApi();
        chat[chat.length - 1]['extra']['model'] = getGeneratingModel();
        if (power_user.trim_spaces) {
            getMessage = getMessage.trim();
        }
        chat[chat.length - 1]['mes'] = getMessage;
        chat[chat.length - 1]['title'] = title;
        chat[chat.length - 1]['gen_started'] = generation_started;
        chat[chat.length - 1]['gen_finished'] = generationFinished;

        if (power_user.message_token_count_enabled) {
            chat[chat.length - 1]['extra']['token_count'] = getTokenCount(chat[chat.length - 1]['mes'], 0);
        }

        if (selected_group) {
            console.debug('entering chat update for groups');
            let avatarImg = 'img/ai4.png';
            if (characters[this_chid].avatar != 'none') {
                avatarImg = getThumbnailUrl('avatar', characters[this_chid].avatar);
            }
            chat[chat.length - 1]['force_avatar'] = avatarImg;
            chat[chat.length - 1]['original_avatar'] = characters[this_chid].avatar;
            chat[chat.length - 1]['extra']['gen_id'] = group_generation_id;
        }

        saveImageToMessage(img, chat[chat.length - 1]);
        const chat_id = (chat.length - 1);

        !fromStreaming && await eventSource.emit(event_types.MESSAGE_RECEIVED, chat_id);
        addOneMessage(chat[chat_id]);
        !fromStreaming && await eventSource.emit(event_types.CHARACTER_MESSAGE_RENDERED, chat_id);
    }

    const item = chat[chat.length - 1];
    if (item['swipe_info'] === undefined) {
        item['swipe_info'] = [];
    }
    if (item['swipe_id'] !== undefined) {
        const swipeId = item['swipe_id'];
        item['swipes'][swipeId] = item['mes'];
        item['swipe_info'][swipeId] = {
            send_date: item['send_date'],
            gen_started: item['gen_started'],
            gen_finished: item['gen_finished'],
            extra: JSON.parse(JSON.stringify(item['extra'])),
        };
    } else {
        item['swipe_id'] = 0;
        item['swipes'] = [];
        item['swipes'][0] = chat[chat.length - 1]['mes'];
        item['swipe_info'][0] = {
            send_date: chat[chat.length - 1]['send_date'],
            gen_started: chat[chat.length - 1]['gen_started'],
            gen_finished: chat[chat.length - 1]['gen_finished'],
            extra: JSON.parse(JSON.stringify(chat[chat.length - 1]['extra'])),
        };
    }

    if (Array.isArray(swipes) && swipes.length > 0) {
        const swipeInfo = {
            send_date: item.send_date,
            gen_started: item.gen_started,
            gen_finished: item.gen_finished,
            extra: structuredClone(item.extra),
        };
        const swipeInfoArray = [];
        swipeInfoArray.length = swipes.length;
        swipeInfoArray.fill(swipeInfo, 0, swipes.length);
        item.swipes.push(...swipes);
        item.swipe_info.push(...swipeInfoArray);
    }

    statMesProcess(chat[chat.length - 1], type, characters, this_chid, oldMessage);
    return { type, getMessage };
}

function saveImageToMessage(img, mes) {
    if (mes && img.image) {
        if (typeof mes.extra !== 'object') {
            mes.extra = {};
        }
        mes.extra.image = img.image;
        mes.extra.title = img.title;
    }
}

function getGeneratingApi() {
    switch (main_api) {
        case 'openai':
            return oai_settings.chat_completion_source || 'openai';
        case 'textgenerationwebui':
            return textgen_settings.type === textgen_types.OOBA ? 'textgenerationwebui' : textgen_settings.type;
        default:
            return main_api;
    }
}

function getGeneratingModel(mes) {
    let model = '';
    switch (main_api) {
        case 'kobold':
            model = online_status;
            break;
        case 'novel':
            model = nai_settings.model_novel;
            break;
        case 'openai':
            model = getChatCompletionModel();
            break;
        case 'textgenerationwebui':
            model = online_status;
            break;
        case 'koboldhorde':
            model = kobold_horde_model;
            break;
    }
    return model;
}

function extractImageFromMessage(getMessage) {
    const regex = /<img src="(.*?)".*?alt="(.*?)".*?>/g;
    const results = regex.exec(getMessage);
    const image = results ? results[1] : '';
    const title = results ? results[2] : '';
    getMessage = getMessage.replace(regex, '');
    return { getMessage, image, title };
}

export function activateSendButtons() {
    is_send_press = false;
    $('#send_but').removeClass('displayNone');
    $('#mes_continue').removeClass('displayNone');
    $('#send_textarea').attr('disabled', false);
    $('.mes_buttons:last').show();
    hideStopButton();
}

export function deactivateSendButtons() {
    $('#send_but').addClass('displayNone');
    $('#mes_continue').addClass('displayNone');
    showStopButton();
}

function resetChatState() {
    //unsets expected chid before reloading (related to getCharacters/printCharacters from using old arrays)
    this_chid = 'invalid-safety-id';
    // replaces deleted charcter name with system user since it will be displayed next.
    name2 = systemUserName;
    // sets up system user to tell user about having deleted a character
    chat = [...safetychat];
    // resets chat metadata
    chat_metadata = {};
    // resets the characters array, forcing getcharacters to reset
    characters.length = 0;
}

export function setMenuType(value) {
    menu_type = value;
}

export function setExternalAbortController(controller) {
    abortController = controller;
}

function setCharacterId(value) {
    this_chid = value;
}

function setCharacterName(value) {
    name2 = value;
}

function setOnlineStatus(value) {
    online_status = value;
    displayOnlineStatus();
}

function setEditedMessageId(value) {
    this_edit_mes_id = value;
}

function setSendButtonState(value) {
    is_send_press = value;
}

async function renameCharacter() {
    const oldAvatar = characters[this_chid].avatar;
    const newValue = await callPopup('<h3>New name:</h3>', 'input', characters[this_chid].name);

    if (newValue && newValue !== characters[this_chid].name) {
        const body = JSON.stringify({ avatar_url: oldAvatar, new_name: newValue });
        const response = await fetch('/api/characters/rename', {
            method: 'POST',
            headers: getRequestHeaders(),
            body,
        });

        try {
            if (response.ok) {
                const data = await response.json();
                const newAvatar = data.avatar;

                // Replace tags list
                renameTagKey(oldAvatar, newAvatar);

                // Reload characters list
                await getCharacters();

                // Find newly renamed character
                const newChId = characters.findIndex(c => c.avatar == data.avatar);

                if (newChId !== -1) {
                    // Select the character after the renaming
                    this_chid = -1;
                    await selectCharacterById(String(newChId));

                    // Async delay to update UI
                    await delay(1);

                    if (this_chid === -1) {
                        throw new Error('New character not selected');
                    }

                    // Also rename as a group member
                    await renameGroupMember(oldAvatar, newAvatar, newValue);
                    const renamePastChatsConfirm = await callPopup(`<h3>Character renamed!</h3>
                    <p>Past chats will still contain the old character name. Would you like to update the character name in previous chats as well?</p>
                    <i><b>Sprites folder (if any) should be renamed manually.</b></i>`, 'confirm');

                    if (renamePastChatsConfirm) {
                        await renamePastChats(newAvatar, newValue);
                        await reloadCurrentChat();
                        toastr.success('Character renamed and past chats updated!');
                    }
                }
                else {
                    throw new Error('Newly renamed character was lost?');
                }
            }
            else {
                throw new Error('Could not rename the character');
            }
        }
        catch {
            // Reloading to prevent data corruption
            await callPopup('Something went wrong. The page will be reloaded.', 'text');
            location.reload();
        }
    }
}

async function renamePastChats(newAvatar, newValue) {
    const pastChats = await getPastCharacterChats();

    for (const { file_name } of pastChats) {
        try {
            const fileNameWithoutExtension = file_name.replace('.jsonl', '');
            const getChatResponse = await fetch('/api/chats/get', {
                method: 'POST',
                headers: getRequestHeaders(),
                body: JSON.stringify({
                    ch_name: newValue,
                    file_name: fileNameWithoutExtension,
                    avatar_url: newAvatar,
                }),
                cache: 'no-cache',
            });

            if (getChatResponse.ok) {
                const currentChat = await getChatResponse.json();

                for (const message of currentChat) {
                    if (message.is_user || message.is_system || message.extra?.type == system_message_types.NARRATOR) {
                        continue;
                    }

                    if (message.name !== undefined) {
                        message.name = newValue;
                    }
                }

                const saveChatResponse = await fetch('/api/chats/save', {
                    method: 'POST',
                    headers: getRequestHeaders(),
                    body: JSON.stringify({
                        ch_name: newValue,
                        file_name: fileNameWithoutExtension,
                        chat: currentChat,
                        avatar_url: newAvatar,
                    }),
                    cache: 'no-cache',
                });

                if (!saveChatResponse.ok) {
                    throw new Error('Could not save chat');
                }
            }
        } catch (error) {
            toastr.error(`Past chat could not be updated: ${file_name}`);
            console.error(error);
        }
    }
}

export function saveChatDebounced() {
    const chid = this_chid;
    const selectedGroup = selected_group;

    if (chatSaveTimeout) {
        console.debug('Clearing chat save timeout');
        clearTimeout(chatSaveTimeout);
    }

    chatSaveTimeout = setTimeout(async () => {
        if (selectedGroup !== selected_group) {
            console.warn('Chat save timeout triggered, but group changed. Aborting.');
            return;
        }

        if (chid !== this_chid) {
            console.warn('Chat save timeout triggered, but chid changed. Aborting.');
            return;
        }

        console.debug('Chat save timeout triggered');
        await saveChatConditional();
        console.debug('Chat saved');
    }, 1000);
}

async function saveChat(chat_name, withMetadata, mesId) {
    const metadata = { ...chat_metadata, ...(withMetadata || {}) };
    let file_name = chat_name ?? characters[this_chid]?.chat;

    if (!file_name) {
        console.warn('saveChat called without chat_name and no chat file found');
        return;
    }

    characters[this_chid]['date_last_chat'] = Date.now();
    chat.forEach(function (item, i) {
        if (item['is_group']) {
            toastr.error('Trying to save group chat with regular saveChat function. Aborting to prevent corruption.');
            throw new Error('Group chat saved from saveChat');
        }
        /*
        if (item.is_user) {
            //var str = item.mes.replace(`${name1}:`, `${name1}:`);
            //chat[i].mes = str;
            //chat[i].name = name1;
        } else if (i !== chat.length - 1 && chat[i].swipe_id !== undefined) {
            //  delete chat[i].swipes;
            //  delete chat[i].swipe_id;
        }
        */
    });

    const trimmed_chat = (mesId !== undefined && mesId >= 0 && mesId < chat.length)
        ? chat.slice(0, parseInt(mesId) + 1)
        : chat;

    var save_chat = [
        {
            user_name: name1,
            character_name: name2,
            create_date: chat_create_date,
            chat_metadata: metadata,
        },
        ...trimmed_chat,
    ];
    return jQuery.ajax({
        type: 'POST',
        url: '/api/chats/save',
        data: JSON.stringify({
            ch_name: characters[this_chid].name,
            file_name: file_name,
            chat: save_chat,
            avatar_url: characters[this_chid].avatar,
        }),
        beforeSend: function () {

        },
        cache: false,
        dataType: 'json',
        contentType: 'application/json',
        success: function (data) { },
        error: function (jqXHR, exception) {
            console.log(exception);
            console.log(jqXHR);
        },
    });
}

async function read_avatar_load(input) {
    if (input.files && input.files[0]) {
        if (selected_button == 'create') {
            create_save.avatar = input.files;
        }

        const file = input.files[0];
        const fileData = await getBase64Async(file);

        if (!power_user.never_resize_avatars) {
            $('#dialogue_popup').addClass('large_dialogue_popup wide_dialogue_popup');
            const croppedImage = await callPopup(getCropPopup(fileData), 'avatarToCrop');
            if (!croppedImage) {
                return;
            }

            $('#avatar_load_preview').attr('src', croppedImage);
        } else {
            $('#avatar_load_preview').attr('src', fileData);
        }

        if (menu_type == 'create') {
            return;
        }

        await createOrEditCharacter();
        await delay(durationSaveEdit);

        const formData = new FormData($('#form_create').get(0));
        await fetch(getThumbnailUrl('avatar', formData.get('avatar_url')), {
            method: 'GET',
            cache: 'no-cache',
            headers: {
                'pragma': 'no-cache',
                'cache-control': 'no-cache',
            },
        });

        $('.mes').each(async function () {
            const nameMatch = $(this).attr('ch_name') == formData.get('ch_name');
            if ($(this).attr('is_system') == 'true' && !nameMatch) {
                return;
            }
            if ($(this).attr('is_user') == 'true') {
                return;
            }
            if (nameMatch) {
                const previewSrc = $('#avatar_load_preview').attr('src');
                const avatar = $(this).find('.avatar img');
                avatar.attr('src', default_avatar);
                await delay(1);
                avatar.attr('src', previewSrc);
            }
        });

        console.log('Avatar refreshed');
    }
}

export function getCropPopup(src) {
    return `<h3>Set the crop position of the avatar image and click Accept to confirm.</h3>
            <div id='avatarCropWrap'>
                <img id='avatarToCrop' src='${src}'>
            </div>`;
}

function getThumbnailUrl(type, file) {
    return `/thumbnail?type=${type}&file=${encodeURIComponent(file)}`;
}

async function getChat() {
    //console.log('/api/chats/get -- entered for -- ' + characters[this_chid].name);
    try {
        const response = await $.ajax({
            type: 'POST',
            url: '/api/chats/get',
            data: JSON.stringify({
                ch_name: characters[this_chid].name,
                file_name: characters[this_chid].chat,
                avatar_url: characters[this_chid].avatar,
            }),
            dataType: 'json',
            contentType: 'application/json',
        });
        if (response[0] !== undefined) {
            chat.push(...response);
            chat_create_date = chat[0]['create_date'];
            chat_metadata = chat[0]['chat_metadata'] ?? {};

            chat.shift();
        } else {
            chat_create_date = humanizedDateTime();
        }
        await getChatResult();
        eventSource.emit('chatLoaded', { detail: { id: this_chid, character: characters[this_chid] } });

        setTimeout(function () {
            $('#send_textarea').click();
            $('#send_textarea').focus();
        }, 200);
    } catch (error) {
        await getChatResult();
        console.log(error);
    }
}

async function getChatResult() {
    name2 = characters[this_chid].name;
    if (chat.length === 0) {
        const message = getFirstMessage();
        chat.push(message);
        await saveChatConditional();
    }
    await loadItemizedPrompts(getCurrentChatId());
    await printMessages();
    select_selected_character(this_chid);

    await eventSource.emit(event_types.CHAT_CHANGED, (getCurrentChatId()));

    if (chat.length === 1) {
        const chat_id = (chat.length - 1);
        await eventSource.emit(event_types.MESSAGE_RECEIVED, chat_id);
        await eventSource.emit(event_types.CHARACTER_MESSAGE_RENDERED, chat_id);
    }
}

function getFirstMessage() {
    const firstMes = characters[this_chid].first_mes || default_ch_mes;
    const alternateGreetings = characters[this_chid]?.data?.alternate_greetings;

    const message = {
        name: name2,
        is_user: false,
        is_system: false,
        send_date: getMessageTimeStamp(),
        mes: substituteParams(getRegexedString(firstMes, regex_placement.AI_OUTPUT)),
        extra: {},
    };

    if (Array.isArray(alternateGreetings) && alternateGreetings.length > 0) {
        const swipes = [message.mes, ...(alternateGreetings.map(greeting => substituteParams(getRegexedString(greeting, regex_placement.AI_OUTPUT))))];
        message['swipe_id'] = 0;
        message['swipes'] = swipes;
        message['swipe_info'] = [];
    }
    return message;
}

async function openCharacterChat(file_name) {
    await clearChat();
    characters[this_chid]['chat'] = file_name;
    chat.length = 0;
    chat_metadata = {};
    await getChat();
    $('#selected_chat_pole').val(file_name);
    await createOrEditCharacter();
}

////////// OPTIMZED MAIN API CHANGE FUNCTION ////////////

function changeMainAPI() {
    const selectedVal = $('#main_api').val();
    //console.log(selectedVal);
    const apiElements = {
        'koboldhorde': {
            apiSettings: $('#kobold_api-settings'),
            apiConnector: $('#kobold_horde'),
            apiPresets: $('#kobold_api-presets'),
            apiRanges: $('#range_block'),
            maxContextElem: $('#max_context_block'),
            amountGenElem: $('#amount_gen_block'),
        },
        'kobold': {
            apiSettings: $('#kobold_api-settings'),
            apiConnector: $('#kobold_api'),
            apiPresets: $('#kobold_api-presets'),
            apiRanges: $('#range_block'),
            maxContextElem: $('#max_context_block'),
            amountGenElem: $('#amount_gen_block'),
        },
        'textgenerationwebui': {
            apiSettings: $('#textgenerationwebui_api-settings'),
            apiConnector: $('#textgenerationwebui_api'),
            apiPresets: $('#textgenerationwebui_api-presets'),
            apiRanges: $('#range_block_textgenerationwebui'),
            maxContextElem: $('#max_context_block'),
            amountGenElem: $('#amount_gen_block'),
        },
        'novel': {
            apiSettings: $('#novel_api-settings'),
            apiConnector: $('#novel_api'),
            apiPresets: $('#novel_api-presets'),
            apiRanges: $('#range_block_novel'),
            maxContextElem: $('#max_context_block'),
            amountGenElem: $('#amount_gen_block'),
        },
        'openai': {
            apiSettings: $('#openai_settings'),
            apiConnector: $('#openai_api'),
            apiPresets: $('#openai_api-presets'),
            apiRanges: $('#range_block_openai'),
            maxContextElem: $('#max_context_block'),
            amountGenElem: $('#amount_gen_block'),
        },
    };
    //console.log('--- apiElements--- ');
    //console.log(apiElements);

    //first, disable everything so the old elements stop showing
    for (const apiName in apiElements) {
        const apiObj = apiElements[apiName];
        //do not hide items to then proceed to immediately show them.
        if (selectedVal === apiName) {
            continue;
        }
        apiObj.apiSettings.css('display', 'none');
        apiObj.apiConnector.css('display', 'none');
        apiObj.apiRanges.css('display', 'none');
        apiObj.apiPresets.css('display', 'none');
    }

    //then, find and enable the active item.
    //This is split out of the loop so that different apis can share settings divs
    let activeItem = apiElements[selectedVal];

    activeItem.apiSettings.css('display', 'block');
    activeItem.apiConnector.css('display', 'block');
    activeItem.apiRanges.css('display', 'block');
    activeItem.apiPresets.css('display', 'block');

    if (selectedVal === 'openai') {
        activeItem.apiPresets.css('display', 'flex');
    }

    if (selectedVal === 'textgenerationwebui' || selectedVal === 'novel') {
        console.log('enabling amount_gen for ooba/novel');
        activeItem.amountGenElem.find('input').prop('disabled', false);
        activeItem.amountGenElem.css('opacity', 1.0);
    }

    //custom because streaming has been moved up under response tokens, which exists inside common settings block
    if (selectedVal === 'textgenerationwebui') {
        $('#streaming_textgenerationwebui_block').css('display', 'block');
    } else {
        $('#streaming_textgenerationwebui_block').css('display', 'none');
    }
    if (selectedVal === 'kobold') {
        $('#streaming_kobold_block').css('display', 'block');
    } else {
        $('#streaming_kobold_block').css('display', 'none');
    }

    if (selectedVal === 'novel') {
        $('#ai_module_block_novel').css('display', 'block');
    } else {
        $('#ai_module_block_novel').css('display', 'none');
    }

    // Hide common settings for OpenAI
    console.debug('value?', selectedVal);
    if (selectedVal == 'openai') {
        console.debug('hiding settings?');
        $('#common-gen-settings-block').css('display', 'none');
    } else {
        $('#common-gen-settings-block').css('display', 'block');
    }

    main_api = selectedVal;
    online_status = 'no_connection';

    if (main_api == 'openai' && oai_settings.chat_completion_source == chat_completion_sources.WINDOWAI) {
        $('#api_button_openai').trigger('click');
    }

    if (main_api == 'koboldhorde') {
        getStatusHorde();
        getHordeModels();
    }

    setupChatCompletionPromptManager(oai_settings);
}

////////////////////////////////////////////////////

/**
 * Gets a list of user avatars.
 * @param {boolean} doRender Whether to render the list
 * @param {string} openPageAt Item to be opened at
 * @returns {Promise<string[]>} List of avatar file names
 */
export async function getUserAvatars(doRender = true, openPageAt = '') {
    const response = await fetch('/getuseravatars', {
        method: 'POST',
        headers: getRequestHeaders(),
    });
    if (response.ok) {
        const allEntities = await response.json();

        if (!Array.isArray(allEntities)) {
            return [];
        }

        allEntities.sort((a, b) => {
            const aName = String(power_user.personas[a] || a);
            const bName = String(power_user.personas[b] || b);
            return power_user.persona_sort_order === 'asc' ? aName.localeCompare(bName) : bName.localeCompare(aName);
        });

        if (!doRender) {
            return allEntities;
        }

        const entities = personasFilter.applyFilters(allEntities);
        const storageKey = 'Personas_PerPage';
        const listId = '#user_avatar_block';
        const perPage = Number(localStorage.getItem(storageKey)) || 5;

        $('#persona_pagination_container').pagination({
            dataSource: entities,
            pageSize: perPage,
            sizeChangerOptions: [5, 10, 25, 50, 100, 250, 500, 1000],
            pageRange: 1,
            pageNumber: savePersonasPage || 1,
            position: 'top',
            showPageNumbers: false,
            showSizeChanger: true,
            prevText: '<',
            nextText: '>',
            formatNavigator: PAGINATION_TEMPLATE,
            showNavigator: true,
            callback: function (data) {
                $(listId).empty();
                for (const item of data) {
                    $(listId).append(getUserAvatarBlock(item));
                }
                highlightSelectedAvatar();
            },
            afterSizeSelectorChange: function (e) {
                localStorage.setItem(storageKey, e.target.value);
            },
            afterPaging: function (e) {
                savePersonasPage = e;
            },
            afterRender: function () {
                $(listId).scrollTop(0);
            },
        });

        if (openPageAt) {
            const avatarIndex = entities.indexOf(openPageAt);
            const page = Math.floor(avatarIndex / perPage) + 1;

            if (avatarIndex !== -1) {
                $('#persona_pagination_container').pagination('go', page);
            }
        }

        return allEntities;
    }
}

function highlightSelectedAvatar() {
    $('#user_avatar_block .avatar-container').removeClass('selected');
    $(`#user_avatar_block .avatar-container[imgfile='${user_avatar}']`).addClass('selected');
}

/**
 * Gets a rendered avatar block.
 * @param {string} name Avatar file name
 * @returns {JQuery<HTMLElement>} Avatar block
 */
function getUserAvatarBlock(name) {
    const isFirefox = navigator.userAgent.toLowerCase().indexOf('firefox') > -1;
    const template = $('#user_avatar_template .avatar-container').clone();
    const personaName = power_user.personas[name];
    const personaDescription = power_user.persona_descriptions[name]?.description;
    template.find('.ch_name').text(personaName || '[Unnamed Persona]');
    template.find('.ch_description').text(personaDescription || '[No description]').toggleClass('text_muted', !personaDescription);
    template.attr('imgfile', name);
    template.find('.avatar').attr('imgfile', name).attr('title', name);
    template.toggleClass('default_persona', name === power_user.default_persona);
    let avatarUrl = getUserAvatar(name);
    if (isFirefox) {
        avatarUrl += '?t=' + Date.now();
    }
    template.find('img').attr('src', avatarUrl);
    $('#user_avatar_block').append(template);
    return template;
}

function reloadUserAvatar(force = false) {
    $('.mes').each(function () {
        const avatarImg = $(this).find('.avatar img');
        if (force) {
            avatarImg.attr('src', avatarImg.attr('src'));
        }

        if ($(this).attr('is_user') == 'true' && $(this).attr('force_avatar') == 'false') {
            avatarImg.attr('src', getUserAvatar(user_avatar));
        }
    });
}

export function setUserName(value) {
    name1 = value;
    if (name1 === undefined || name1 == '')
        name1 = default_user_name;
    console.log(`User name changed to ${name1}`);
    $('#your_name').val(name1);
    if (power_user.persona_show_notifications) {
        toastr.success(`Your messages will now be sent as ${name1}`, 'Current persona updated');
    }
    saveSettingsDebounced();
}

/**
 * Sets a user avatar file
 * @param {string} imgfile Link to an image file
 */
export function setUserAvatar(imgfile) {
    user_avatar = imgfile && typeof imgfile === 'string' ? imgfile : $(this).attr('imgfile');
    reloadUserAvatar();
    highlightSelectedAvatar();
    selectCurrentPersona();
    saveSettingsDebounced();
    $('.zoomed_avatar[forchar]').remove();
}

async function uploadUserAvatar(e) {
    const file = e.target.files[0];

    if (!file) {
        $('#form_upload_avatar').trigger('reset');
        return;
    }

    const formData = new FormData($('#form_upload_avatar').get(0));
    const dataUrl = await getBase64Async(file);
    let url = '/uploaduseravatar';

    if (!power_user.never_resize_avatars) {
        $('#dialogue_popup').addClass('large_dialogue_popup wide_dialogue_popup');
        const confirmation = await callPopup(getCropPopup(dataUrl), 'avatarToCrop');
        if (!confirmation) {
            return;
        }

        if (crop_data !== undefined) {
            url += `?crop=${encodeURIComponent(JSON.stringify(crop_data))}`;
        }
    }

    jQuery.ajax({
        type: 'POST',
        url: url,
        data: formData,
        beforeSend: () => { },
        cache: false,
        contentType: false,
        processData: false,
        success: async function (data) {
            // If the user uploaded a new avatar, we want to make sure it's not cached
            const name = formData.get('overwrite_name');
            if (name) {
                await fetch(getUserAvatar(name), { cache: 'no-cache' });
                reloadUserAvatar(true);
            }

            if (!name && data.path) {
                await getUserAvatars();
                await delay(500);
                await createPersona(data.path);
            }

            crop_data = undefined;
            await getUserAvatars(true, name || data.path);
        },
        error: (jqXHR, exception) => { },
    });

    // Will allow to select the same file twice in a row
    $('#form_upload_avatar').trigger('reset');
}

async function doOnboarding(avatarId) {
    let simpleUiMode = false;
    const template = $('#onboarding_template .onboarding');
    template.find('input[name="enable_simple_mode"]').on('input', function () {
        simpleUiMode = $(this).is(':checked');
    });
    var userName = await callPopup(template, 'input', name1);

    if (userName) {
        userName = userName.replace('\n', ' ');
        setUserName(userName);
        console.log(`Binding persona ${avatarId} to name ${userName}`);
        power_user.personas[avatarId] = userName;
        power_user.persona_descriptions[avatarId] = {
            description: '',
            position: persona_description_positions.IN_PROMPT,
        };
    }

    if (simpleUiMode) {
        power_user.ui_mode = ui_mode.SIMPLE;
        $('#ui_mode_select').val(power_user.ui_mode);
        switchSimpleMode();
    }
}

//***************SETTINGS****************//
///////////////////////////////////////////
async function getSettings() {
    const response = await fetch('/api/settings/get', {
        method: 'POST',
        headers: getRequestHeaders(),
        body: JSON.stringify({}),
        cache: 'no-cache',
    });

    if (!response.ok) {
        toastr.error('Settings could not be loaded. Try reloading the page.');
        throw new Error('Error getting settings');
    }

    const data = await response.json();
    if (data.result != 'file not find' && data.settings) {
        settings = JSON.parse(data.settings);
        if (settings.username !== undefined && settings.username !== '') {
            name1 = settings.username;
            $('#your_name').val(name1);
        }

        // Allow subscribers to mutate settings
        eventSource.emit(event_types.SETTINGS_LOADED_BEFORE, settings);

        //Load KoboldAI settings
        koboldai_setting_names = data.koboldai_setting_names;
        koboldai_settings = data.koboldai_settings;
        koboldai_settings.forEach(function (item, i, arr) {
            koboldai_settings[i] = JSON.parse(item);
        });

        let arr_holder = {};

        $('#settings_preset').empty();
        $('#settings_preset').append(
            '<option value="gui">GUI KoboldAI Settings</option>',
        ); //adding in the GUI settings, since it is not loaded dynamically

        koboldai_setting_names.forEach(function (item, i, arr) {
            arr_holder[item] = i;
            $('#settings_preset').append(`<option value=${i}>${item}</option>`);
            //console.log('loading preset #'+i+' -- '+item);
        });
        koboldai_setting_names = {};
        koboldai_setting_names = arr_holder;
        preset_settings = settings.preset_settings;

        if (preset_settings == 'gui') {
            selectKoboldGuiPreset();
        } else {
            if (typeof koboldai_setting_names[preset_settings] !== 'undefined') {
                $(`#settings_preset option[value=${koboldai_setting_names[preset_settings]}]`)
                    .attr('selected', 'true');
            } else {
                preset_settings = 'gui';
                selectKoboldGuiPreset();
            }
        }

        novelai_setting_names = data.novelai_setting_names;
        novelai_settings = data.novelai_settings;
        novelai_settings.forEach(function (item, i, arr) {
            novelai_settings[i] = JSON.parse(item);
        });
        arr_holder = {};

        $('#settings_preset_novel').empty();

        novelai_setting_names.forEach(function (item, i, arr) {
            arr_holder[item] = i;
            $('#settings_preset_novel').append(`<option value=${i}>${item}</option>`);
        });
        novelai_setting_names = {};
        novelai_setting_names = arr_holder;

        //Load AI model config settings

        amount_gen = settings.amount_gen;
        if (settings.max_context !== undefined)
            max_context = parseInt(settings.max_context);

        swipes = settings.swipes !== undefined ? !!settings.swipes : true;  // enable swipes by default
        $('#swipes-checkbox').prop('checked', swipes); /// swipecode
        hideSwipeButtons();
        showSwipeButtons();

        // Kobold
        loadKoboldSettings(settings.kai_settings ?? settings);

        // Novel
        loadNovelSettings(settings.nai_settings ?? settings);
        $(`#settings_preset_novel option[value=${novelai_setting_names[nai_settings.preset_settings_novel]}]`).attr('selected', 'true');

        // TextGen
        loadTextGenSettings(data, settings);

        // OpenAI
        loadOpenAISettings(data, settings.oai_settings ?? settings);

        // Horde
        loadHordeSettings(settings);

        // Load power user settings
        loadPowerUserSettings(settings, data);

        // Load character tags
        loadTagsSettings(settings);

        // Load background
        loadBackgroundSettings(settings);

        // Load proxy presets
        loadProxyPresets(settings);

        // Allow subscribers to mutate settings
        eventSource.emit(event_types.SETTINGS_LOADED_AFTER, settings);

        // Set context size after loading power user (may override the max value)
        $('#max_context').val(max_context);
        $('#max_context_counter').val(max_context);

        $('#amount_gen').val(amount_gen);
        $('#amount_gen_counter').val(amount_gen);

        //Load which API we are using
        if (settings.main_api == undefined) {
            settings.main_api = 'kobold';
        }

        if (settings.main_api == 'poe') {
            settings.main_api = 'openai';
        }

        main_api = settings.main_api;
        $('#main_api').val(main_api);
        $('#main_api option[value=' + main_api + ']').attr(
            'selected',
            'true',
        );
        changeMainAPI();

        //Load User's Name and Avatar

        user_avatar = settings.user_avatar;
        firstRun = !!settings.firstRun;

        if (firstRun) {
            hideLoader();
            await doOnboarding(user_avatar);
            firstRun = false;
        }

        reloadUserAvatar();
        highlightSelectedAvatar();
        setPersonaDescription();

        //Load the active character and group
        active_character = settings.active_character;
        active_group = settings.active_group;

        //Load the API server URL from settings
        api_server = settings.api_server;
        $('#api_url_text').val(api_server);

        setWorldInfoSettings(settings.world_info_settings ?? settings, data);

        selected_button = settings.selected_button;

        if (data.enable_extensions) {
            const isVersionChanged = settings.currentVersion !== currentVersion;
            await loadExtensionSettings(settings, isVersionChanged);
            eventSource.emit(event_types.EXTENSION_SETTINGS_LOADED);
        }
    }

    settingsReady = true;
    eventSource.emit(event_types.SETTINGS_LOADED);
}

function selectKoboldGuiPreset() {
    $('#settings_preset option[value=gui]')
        .attr('selected', 'true')
        .trigger('change');
}

async function saveSettings(type) {
    if (!settingsReady) {
        console.warn('Settings not ready, aborting save');
        return;
    }

    //console.log('Entering settings with name1 = '+name1);
    return jQuery.ajax({
        type: 'POST',
        url: '/api/settings/save',
        data: JSON.stringify({
            firstRun: firstRun,
            currentVersion: currentVersion,
            username: name1,
            active_character: active_character,
            active_group: active_group,
            api_server: api_server,
            preset_settings: preset_settings,
            user_avatar: user_avatar,
            amount_gen: amount_gen,
            max_context: max_context,
            main_api: main_api,
            world_info_settings: getWorldInfoSettings(),
            textgenerationwebui_settings: textgen_settings,
            swipes: swipes,
            horde_settings: horde_settings,
            power_user: power_user,
            extension_settings: extension_settings,
            tags: tags,
            tag_map: tag_map,
            nai_settings: nai_settings,
            kai_settings: kai_settings,
            oai_settings: oai_settings,
            background: background_settings,
            proxies: proxies,
            selected_proxy: selected_proxy,
        }, null, 4),
        beforeSend: function () { },
        cache: false,
        dataType: 'json',
        contentType: 'application/json',
        //processData: false,
        success: async function (data) {
            eventSource.emit(event_types.SETTINGS_UPDATED);
        },
        error: function (jqXHR, exception) {
            toastr.error('Check the server connection and reload the page to prevent data loss.', 'Settings could not be saved');
            console.log(exception);
            console.log(jqXHR);
        },
    });
}

export function setGenerationParamsFromPreset(preset) {
    const needsUnlock = preset.max_length > MAX_CONTEXT_DEFAULT || preset.genamt > MAX_RESPONSE_DEFAULT;
    $('#max_context_unlocked').prop('checked', needsUnlock).trigger('change');

    if (preset.genamt !== undefined) {
        amount_gen = preset.genamt;
        $('#amount_gen').val(amount_gen);
        $('#amount_gen_counter').val(amount_gen);
    }

    if (preset.max_length !== undefined) {
        max_context = preset.max_length;
        $('#max_context').val(max_context);
        $('#max_context_counter').val(max_context);
    }
}

// Common code for message editor done and auto-save
function updateMessage(div) {
    const mesBlock = div.closest('.mes_block');
    let text = mesBlock.find('.edit_textarea').val();
    const mes = chat[this_edit_mes_id];

    let regexPlacement;
    if (mes.is_user) {
        regexPlacement = regex_placement.USER_INPUT;
    } else if (mes.name === name2) {
        regexPlacement = regex_placement.AI_OUTPUT;
    } else if (mes.name !== name2 || mes.extra?.type === 'narrator') {
        regexPlacement = regex_placement.SLASH_COMMAND;
    }

    // Ignore character override if sent as system
    text = getRegexedString(
        text,
        regexPlacement,
        { characterOverride: mes.extra?.type === 'narrator' ? undefined : mes.name },
    );


    if (power_user.trim_spaces) {
        text = text.trim();
    }

    const bias = extractMessageBias(text);
    mes['mes'] = text;
    if (mes['swipe_id'] !== undefined) {
        mes['swipes'][mes['swipe_id']] = text;
    }

    // editing old messages
    if (!mes.extra) {
        mes.extra = {};
    }

    if (mes.is_system || mes.is_user || mes.extra.type === system_message_types.NARRATOR) {
        mes.extra.bias = bias ?? null;
    } else {
        mes.extra.bias = null;
    }

    return { mesBlock, text, mes, bias };
}

function openMessageDelete(fromSlashCommand) {
    closeMessageEditor();
    hideSwipeButtons();
    if (fromSlashCommand || (this_chid != undefined && !is_send_press) || (selected_group && !is_group_generating)) {
        $('#dialogue_del_mes').css('display', 'block');
        $('#send_form').css('display', 'none');
        $('.del_checkbox').each(function () {
            $(this).css('display', 'grid');
            $(this).parent().children('.for_checkbox').css('display', 'none');
        });
    } else {
        console.debug(`
            ERR -- could not enter del mode
            this_chid: ${this_chid}
            is_send_press: ${is_send_press}
            selected_group: ${selected_group}
            is_group_generating: ${is_group_generating}`);
    }
    this_del_mes = -1;
    is_delete_mode = true;
}

function messageEditAuto(div) {
    const { mesBlock, text, mes } = updateMessage(div);

    mesBlock.find('.mes_text').val('');
    mesBlock.find('.mes_text').val(messageFormatting(
        text,
        this_edit_mes_chname,
        mes.is_system,
        mes.is_user,
        this_edit_mes_id,
    ));
    saveChatDebounced();
}

async function messageEditDone(div) {
    let { mesBlock, text, mes, bias } = updateMessage(div);
    if (this_edit_mes_id == 0) {
        text = substituteParams(text);
    }

    mesBlock.find('.mes_text').empty();
    mesBlock.find('.mes_edit_buttons').css('display', 'none');
    mesBlock.find('.mes_buttons').css('display', '');
    mesBlock.find('.mes_text').append(
        messageFormatting(
            text,
            this_edit_mes_chname,
            mes.is_system,
            mes.is_user,
            this_edit_mes_id,
        ),
    );
    mesBlock.find('.mes_bias').empty();
    mesBlock.find('.mes_bias').append(messageFormatting(bias, '', false, false, -1));
    appendMediaToMessage(mes, div.closest('.mes'));
    addCopyToCodeBlocks(div.closest('.mes'));
    await eventSource.emit(event_types.MESSAGE_EDITED, this_edit_mes_id);

    this_edit_mes_id = undefined;
    await saveChatConditional();
}

/**
 * Fetches the chat content for each chat file from the server and compiles them into a dictionary.
 * The function iterates over a provided list of chat metadata and requests the actual chat content
 * for each chat, either as an individual chat or a group chat based on the context.
 *
 * @param {Array} data - An array containing metadata about each chat such as file_name.
 * @param {boolean} isGroupChat - A flag indicating if the chat is a group chat.
 * @returns {Promise<Object>} chat_dict - A dictionary where each key is a file_name and the value is the
 * corresponding chat content fetched from the server.
 */
export async function getChatsFromFiles(data, isGroupChat) {
    const context = getContext();
    let chat_dict = {};
    let chat_list = Object.values(data).sort((a, b) => a['file_name'].localeCompare(b['file_name'])).reverse();

    let chat_promise = chat_list.map(({ file_name }) => {
        return new Promise(async (res, rej) => {
            try {
                const endpoint = isGroupChat ? '/api/chats/group/get' : '/api/chats/get';
                const requestBody = isGroupChat
                    ? JSON.stringify({ id: file_name })
                    : JSON.stringify({
                        ch_name: characters[context.characterId].name,
                        file_name: file_name.replace('.jsonl', ''),
                        avatar_url: characters[context.characterId].avatar,
                    });

                const chatResponse = await fetch(endpoint, {
                    method: 'POST',
                    headers: getRequestHeaders(),
                    body: requestBody,
                    cache: 'no-cache',
                });

                if (!chatResponse.ok) {
                    return res();
                    // continue;
                }

                const currentChat = await chatResponse.json();
                if (!isGroupChat) {
                    // remove the first message, which is metadata, only for individual chats
                    currentChat.shift();
                }
                chat_dict[file_name] = currentChat;

            } catch (error) {
                console.error(error);
            }

            return res();
        });
    });

    await Promise.all(chat_promise);

    return chat_dict;
}

/**
 * Fetches the metadata of all past chats related to a specific character based on its avatar URL.
 * The function sends a POST request to the server to retrieve all chats for the character. It then
 * processes the received data, sorts it by the file name, and returns the sorted data.
 *
 * @param {null|number} [characterId=null] - When set, the function will use this character id instead of this_chid.
 *
 * @returns {Promise<Array>} - An array containing metadata of all past chats of the character, sorted
 * in descending order by file name. Returns `undefined` if the fetch request is unsuccessful.
 */
export async function getPastCharacterChats(characterId = null) {
    characterId = characterId ?? this_chid;
    if (!characters[characterId]) return [];

    const response = await fetch('/api/characters/chats', {
        method: 'POST',
        body: JSON.stringify({ avatar_url: characters[characterId].avatar }),
        headers: getRequestHeaders(),
    });

    if (!response.ok) {
        return [];
    }

    let data = await response.json();
    data = Object.values(data);
    data = data.sort((a, b) => a['file_name'].localeCompare(b['file_name'])).reverse();
    return data;
}

/**
 * Helper for `displayPastChats`, to make the same info consistently available for other functions
 */
function getCurrentChatDetails() {
    if (!characters[this_chid] && !selected_group) {
        return { sessionName: '', group: null, characterName: '', avatarImgURL: '' };
    }

    const group = selected_group ? groups.find(x => x.id === selected_group) : null;
    const currentChat = selected_group ? group?.chat_id : characters[this_chid]['chat'];
    const displayName = selected_group ? group?.name : characters[this_chid].name;
    const avatarImg = selected_group ? group?.avatar_url : getThumbnailUrl('avatar', characters[this_chid]['avatar']);
    return { sessionName: currentChat, group: group, characterName: displayName, avatarImgURL: avatarImg };
}

/**
 * Displays the past chats for a character or a group based on the selected context.
 * The function first fetches the chats, processes them, and then displays them in
 * the HTML. It also has a built-in search functionality that allows filtering the
 * displayed chats based on a search query.
 */
export async function displayPastChats() {
    $('#select_chat_div').empty();
    $('#select_chat_search').val('').off('input');

    const data = await (selected_group ? getGroupPastChats(selected_group) : getPastCharacterChats());

    if (!data) {
        toastr.error('Could not load chat data. Try reloading the page.');
        return;
    }

    const chatDetails = getCurrentChatDetails();
    const group = chatDetails.group;
    const currentChat = chatDetails.sessionName;
    const displayName = chatDetails.characterName;
    const avatarImg = chatDetails.avatarImgURL;

    const rawChats = await getChatsFromFiles(data, selected_group);

    // Sort by last message date descending
    data.sort((a, b) => sortMoments(timestampToMoment(a.last_mes), timestampToMoment(b.last_mes)));
    console.log(data);
    $('#load_select_chat_div').css('display', 'none');
    $('#ChatHistoryCharName').text(`${displayName}'s `);

    const displayChats = (searchQuery) => {
        $('#select_chat_div').empty();  // Clear the current chats before appending filtered chats

        const filteredData = data.filter(chat => {
            const fileName = chat['file_name'];
            const chatContent = rawChats[fileName];

            return chatContent && Object.values(chatContent).some(message => message?.mes?.toLowerCase()?.includes(searchQuery.toLowerCase()));
        });

        console.debug(filteredData);
        for (const value of filteredData.values()) {
            let strlen = 300;
            let mes = value['mes'];

            if (mes !== undefined) {
                if (mes.length > strlen) {
                    mes = '...' + mes.substring(mes.length - strlen);
                }
                const fileSize = value['file_size'];
                const fileName = value['file_name'];
                const chatItems = rawChats[fileName].length;
                const timestamp = timestampToMoment(value['last_mes']).format('lll');
                const template = $('#past_chat_template .select_chat_block_wrapper').clone();
                template.find('.select_chat_block').attr('file_name', fileName);
                template.find('.avatar img').attr('src', avatarImg);
                template.find('.select_chat_block_filename').text(fileName);
                template.find('.chat_file_size').text(`(${fileSize},`);
                template.find('.chat_messages_num').text(`${chatItems}💬)`);
                template.find('.select_chat_block_mes').text(mes);
                template.find('.PastChat_cross').attr('file_name', fileName);
                template.find('.chat_messages_date').text(timestamp);

                if (selected_group) {
                    template.find('.avatar img').replaceWith(getGroupAvatar(group));
                }

                $('#select_chat_div').append(template);

                if (currentChat === fileName.toString().replace('.jsonl', '')) {
                    $('#select_chat_div').find('.select_chat_block:last').attr('highlight', true);
                }
            }
        }
    };
    displayChats('');  // Display all by default

    const debouncedDisplay = debounce((searchQuery) => {
        displayChats(searchQuery);
    }, 300);

    // Define the search input listener
    $('#select_chat_search').on('input', function () {
        const searchQuery = $(this).val();
        debouncedDisplay(searchQuery);
    });
}

function selectRightMenuWithAnimation(selectedMenuId) {
    const displayModes = {
        'rm_group_chats_block': 'flex',
        'rm_api_block': 'grid',
        'rm_characters_block': 'flex',
    };
    $('#result_info').toggle(selectedMenuId === 'rm_ch_create_block');
    document.querySelectorAll('#right-nav-panel .right_menu').forEach((menu) => {
        $(menu).css('display', 'none');

        if (selectedMenuId && selectedMenuId.replace('#', '') === menu.id) {
            const mode = displayModes[menu.id] ?? 'block';
            $(menu).css('display', mode);
            $(menu).css('opacity', 0.0);
            $(menu).transition({
                opacity: 1.0,
                duration: animation_duration,
                easing: animation_easing,
                complete: function () { },
            });
        }
    });
}

function select_rm_info(type, charId, previousCharId = null) {
    if (!type) {
        toastr.error('Invalid process (no \'type\')');
        return;
    }
    if (type !== 'group_create') {
        var displayName = String(charId).replace('.png', '');
    }

    if (type === 'char_delete') {
        toastr.warning(`Character Deleted: ${displayName}`);
    }
    if (type === 'char_create') {
        toastr.success(`Character Created: ${displayName}`);
    }
    if (type === 'group_create') {
        toastr.success('Group Created');
    }
    if (type === 'group_delete') {
        toastr.warning('Group Deleted');
    }

    if (type === 'char_import') {
        toastr.success(`Character Imported: ${displayName}`);
    }

    selectRightMenuWithAnimation('rm_characters_block');

    // Set a timeout so multiple flashes don't overlap
    clearTimeout(importFlashTimeout);
    importFlashTimeout = setTimeout(function () {
        if (type === 'char_import' || type === 'char_create') {
            // Find the page at which the character is located
            const charData = getEntitiesList({ doFilter: true });
            const charIndex = charData.findIndex((x) => x?.item?.avatar?.startsWith(charId));

            if (charIndex === -1) {
                console.log(`Could not find character ${charId} in the list`);
                return;
            }

            try {
                const perPage = Number(localStorage.getItem('Characters_PerPage')) || per_page_default;
                const page = Math.floor(charIndex / perPage) + 1;
                const selector = `#rm_print_characters_block [title^="${charId}"]`;
                $('#rm_print_characters_pagination').pagination('go', page);

                waitUntilCondition(() => document.querySelector(selector) !== null).then(() => {
                    const element = $(selector).parent();

                    if (element.length === 0) {
                        console.log(`Could not find element for character ${charId}`);
                        return;
                    }

                    const scrollOffset = element.offset().top - element.parent().offset().top;
                    element.parent().scrollTop(scrollOffset);
                    element.addClass('flash animated');
                    setTimeout(function () {
                        element.removeClass('flash animated');
                    }, 5000);
                });
            } catch (e) {
                console.error(e);
            }
        }

        if (type === 'group_create') {
            // Find the page at which the character is located
            const charData = getEntitiesList({ doFilter: true });
            const charIndex = charData.findIndex((x) => String(x?.item?.id) === String(charId));

            if (charIndex === -1) {
                console.log(`Could not find group ${charId} in the list`);
                return;
            }

            const perPage = Number(localStorage.getItem('Characters_PerPage')) || per_page_default;
            const page = Math.floor(charIndex / perPage) + 1;
            $('#rm_print_characters_pagination').pagination('go', page);
            const selector = `#rm_print_characters_block [grid="${charId}"]`;
            try {
                waitUntilCondition(() => document.querySelector(selector) !== null).then(() => {
                    const element = $(selector);
                    const scrollOffset = element.offset().top - element.parent().offset().top;
                    element.parent().scrollTop(scrollOffset);
                    $(element).addClass('flash animated');
                    setTimeout(function () {
                        $(element).removeClass('flash animated');
                    }, 5000);
                });
            } catch (e) {
                console.error(e);
            }
        }
    }, 250);

    if (previousCharId) {
        const newId = characters.findIndex((x) => x.avatar == previousCharId);
        if (newId >= 0) {
            this_chid = newId;
        }
    }
}

export function select_selected_character(chid) {
    //character select
    //console.log('select_selected_character() -- starting with input of -- ' + chid + ' (name:' + characters[chid].name + ')');
    select_rm_create();
    menu_type = 'character_edit';
    $('#delete_button').css('display', 'flex');
    $('#export_button').css('display', 'flex');
    var display_name = characters[chid].name;

    //create text poles
    $('#rm_button_back').css('display', 'none');
    //$("#character_import_button").css("display", "none");
    $('#create_button').attr('value', 'Save');              // what is the use case for this?
    $('#dupe_button').show();
    $('#create_button_label').css('display', 'none');

    // Hide the chat scenario button if we're peeking the group member defs
    $('#set_chat_scenario').toggle(!selected_group);

    // Don't update the navbar name if we're peeking the group member defs
    if (!selected_group) {
        $('#rm_button_selected_ch').children('h2').text(display_name);
    }

    $('#add_avatar_button').val('');

    $('#character_popup_text_h3').text(characters[chid].name);
    $('#character_name_pole').val(characters[chid].name);
    $('#description_textarea').val(characters[chid].description);
    $('#character_world').val(characters[chid].data?.extensions?.world || '');
    $('#creator_notes_textarea').val(characters[chid].data?.creator_notes || characters[chid].creatorcomment);
    $('#creator_notes_spoiler').text(characters[chid].data?.creator_notes || characters[chid].creatorcomment);
    $('#character_version_textarea').val(characters[chid].data?.character_version || '');
    $('#system_prompt_textarea').val(characters[chid].data?.system_prompt || '');
    $('#post_history_instructions_textarea').val(characters[chid].data?.post_history_instructions || '');
    $('#tags_textarea').val(Array.isArray(characters[chid].data?.tags) ? characters[chid].data.tags.join(', ') : '');
    $('#creator_textarea').val(characters[chid].data?.creator);
    $('#character_version_textarea').val(characters[chid].data?.character_version || '');
    $('#personality_textarea').val(characters[chid].personality);
    $('#firstmessage_textarea').val(characters[chid].first_mes);
    $('#scenario_pole').val(characters[chid].scenario);
    $('#depth_prompt_prompt').val(characters[chid].data?.extensions?.depth_prompt?.prompt ?? '');
    $('#depth_prompt_depth').val(characters[chid].data?.extensions?.depth_prompt?.depth ?? depth_prompt_depth_default);
    $('#talkativeness_slider').val(characters[chid].talkativeness || talkativeness_default);
    $('#mes_example_textarea').val(characters[chid].mes_example);
    $('#selected_chat_pole').val(characters[chid].chat);
    $('#create_date_pole').val(characters[chid].create_date);
    $('#avatar_url_pole').val(characters[chid].avatar);
    $('#chat_import_avatar_url').val(characters[chid].avatar);
    $('#chat_import_character_name').val(characters[chid].name);
    $('#character_json_data').val(characters[chid].json_data);
    let this_avatar = default_avatar;
    if (characters[chid].avatar != 'none') {
        this_avatar = getThumbnailUrl('avatar', characters[chid].avatar);
    }

    updateFavButtonState(characters[chid].fav || characters[chid].fav == 'true');

    $('#avatar_load_preview').attr('src', this_avatar);
    $('#name_div').removeClass('displayBlock');
    $('#name_div').addClass('displayNone');
    $('#renameCharButton').css('display', '');
    $('.open_alternate_greetings').data('chid', chid);
    $('#set_character_world').data('chid', chid);
    setWorldInfoButtonClass(chid);
    checkEmbeddedWorld(chid);

    $('#form_create').attr('actiontype', 'editcharacter');
    $('.form_create_bottom_buttons_block .chat_lorebook_button').show();
    saveSettingsDebounced();
}

function select_rm_create() {
    menu_type = 'create';

    //console.log('select_rm_Create() -- selected button: '+selected_button);
    if (selected_button == 'create') {
        if (create_save.avatar != '') {
            $('#add_avatar_button').get(0).files = create_save.avatar;
            read_avatar_load($('#add_avatar_button').get(0));
        }
    }

    selectRightMenuWithAnimation('rm_ch_create_block');

    $('#set_chat_scenario').hide();
    $('#delete_button_div').css('display', 'none');
    $('#delete_button').css('display', 'none');
    $('#export_button').css('display', 'none');
    $('#create_button_label').css('display', '');
    $('#create_button').attr('value', 'Create');
    $('#dupe_button').hide();

    //create text poles
    $('#rm_button_back').css('display', '');
    $('#character_import_button').css('display', '');
    $('#character_popup_text_h3').text('Create character');
    $('#character_name_pole').val(create_save.name);
    $('#description_textarea').val(create_save.description);
    $('#character_world').val(create_save.world);
    $('#creator_notes_textarea').val(create_save.creator_notes);
    $('#creator_notes_spoiler').text(create_save.creator_notes);
    $('#post_history_instructions_textarea').val(create_save.post_history_instructions);
    $('#system_prompt_textarea').val(create_save.system_prompt);
    $('#tags_textarea').val(create_save.tags);
    $('#creator_textarea').val(create_save.creator);
    $('#character_version_textarea').val(create_save.character_version);
    $('#personality_textarea').val(create_save.personality);
    $('#firstmessage_textarea').val(create_save.first_message);
    $('#talkativeness_slider').val(create_save.talkativeness);
    $('#scenario_pole').val(create_save.scenario);
    $('#depth_prompt_prompt').val(create_save.depth_prompt_prompt);
    $('#depth_prompt_depth').val(create_save.depth_prompt_depth);
    $('#mes_example_textarea').val(create_save.mes_example);
    $('#character_json_data').val('');
    $('#avatar_div').css('display', 'flex');
    $('#avatar_load_preview').attr('src', default_avatar);
    $('#renameCharButton').css('display', 'none');
    $('#name_div').removeClass('displayNone');
    $('#name_div').addClass('displayBlock');
    $('.open_alternate_greetings').data('chid', undefined);
    $('#set_character_world').data('chid', undefined);
    setWorldInfoButtonClass(undefined, !!create_save.world);
    updateFavButtonState(false);
    checkEmbeddedWorld();

    $('#form_create').attr('actiontype', 'createcharacter');
    $('.form_create_bottom_buttons_block .chat_lorebook_button').hide();
}

function select_rm_characters() {
    const doFullRefresh = menu_type === 'characters';
    menu_type = 'characters';
    selectRightMenuWithAnimation('rm_characters_block');
    printCharacters(doFullRefresh);
}

/**
 * Sets a prompt injection to insert custom text into any outgoing prompt. For use in UI extensions.
 * @param {string} key Prompt injection id.
 * @param {string} value Prompt injection value.
 * @param {number} position Insertion position. 0 is after story string, 1 is in-chat with custom depth.
 * @param {number} depth Insertion depth. 0 represets the last message in context. Expected values up to MAX_INJECTION_DEPTH.
 * @param {boolean} scan Should the prompt be included in the world info scan.
 */
export function setExtensionPrompt(key, value, position, depth, scan = false) {
    extension_prompts[key] = { value: String(value), position: Number(position), depth: Number(depth), scan: !!scan };
}

/**
 * Removes all char A/N prompt injections from the chat.
 * To clean up when switching from groups to solo and vice versa.
 */
export function removeDepthPrompts() {
    for (const key of Object.keys(extension_prompts)) {
        if (key.startsWith('DEPTH_PROMPT')) {
            delete extension_prompts[key];
        }
    }
}

/**
 * Adds or updates the metadata for the currently active chat.
 * @param {Object} newValues An object with collection of new values to be added into the metadata.
 * @param {boolean} reset Should a metadata be reset by this call.
 */
function updateChatMetadata(newValues, reset) {
    chat_metadata = reset ? { ...newValues } : { ...chat_metadata, ...newValues };
}

function updateFavButtonState(state) {
    fav_ch_checked = state;
    $('#fav_checkbox').val(fav_ch_checked);
    $('#favorite_button').toggleClass('fav_on', fav_ch_checked);
    $('#favorite_button').toggleClass('fav_off', !fav_ch_checked);
}

export function setScenarioOverride() {
    if (!selected_group && !this_chid) {
        console.warn('setScenarioOverride() -- no selected group or character');
        return;
    }

    const template = $('#scenario_override_template .scenario_override').clone();
    const metadataValue = chat_metadata['scenario'] || '';
    const isGroup = !!selected_group;
    template.find('[data-group="true"]').toggle(isGroup);
    template.find('[data-character="true"]').toggle(!isGroup);
    template.find('.chat_scenario').val(metadataValue).on('input', onScenarioOverrideInput);
    template.find('.remove_scenario_override').on('click', onScenarioOverrideRemoveClick);
    callPopup(template, 'text');
}

function onScenarioOverrideInput() {
    const value = String($(this).val());
    chat_metadata['scenario'] = value;
    saveMetadataDebounced();
}

function onScenarioOverrideRemoveClick() {
    $(this).closest('.scenario_override').find('.chat_scenario').val('').trigger('input');
}

/**
 * Displays a blocking popup with a given text and type.
 * @param {JQuery<HTMLElement>|string|Element} text - Text to display in the popup.
 * @param {string} type
 * @param {string} inputValue - Value to set the input to.
 * @param {PopupOptions} options - Options for the popup.
 * @typedef {{okButton?: string, rows?: number, wide?: boolean, large?: boolean }} PopupOptions - Options for the popup.
 * @returns
 */
function callPopup(text, type, inputValue = '', { okButton, rows, wide, large } = {}) {
    dialogueCloseStop = true;
    if (type) {
        popup_type = type;
    }

    $('#dialogue_popup').toggleClass('wide_dialogue_popup', !!wide);

    $('#dialogue_popup').toggleClass('large_dialogue_popup', !!large);

    $('#dialogue_popup_cancel').css('display', 'inline-block');
    switch (popup_type) {
        case 'avatarToCrop':
            $('#dialogue_popup_ok').text(okButton ?? 'Accept');
            break;
        case 'text':
        case 'alternate_greeting':
        case 'char_not_selected':
            $('#dialogue_popup_ok').text(okButton ?? 'Ok');
            $('#dialogue_popup_cancel').css('display', 'none');
            break;
        case 'delete_extension':
            $('#dialogue_popup_ok').text(okButton ?? 'Ok');
            break;
        case 'new_chat':
        case 'confirm':
            $('#dialogue_popup_ok').text(okButton ?? 'Yes');
            break;
        case 'del_group':
        case 'rename_chat':
        case 'del_chat':
        default:
            $('#dialogue_popup_ok').text(okButton ?? 'Delete');
    }

    $('#dialogue_popup_input').val(inputValue);
    $('#dialogue_popup_input').attr('rows', rows ?? 1);

    if (popup_type == 'input') {
        $('#dialogue_popup_input').css('display', 'block');
        $('#dialogue_popup_ok').text(okButton ?? 'Save');
    }
    else {
        $('#dialogue_popup_input').css('display', 'none');
    }

    $('#dialogue_popup_text').empty().append(text);
    $('#shadow_popup').css('display', 'block');
    if (popup_type == 'input') {
        $('#dialogue_popup_input').focus();
    }
    if (popup_type == 'avatarToCrop') {
        // unset existing data
        crop_data = undefined;

        $('#avatarToCrop').cropper({
            aspectRatio: 2 / 3,
            autoCropArea: 1,
            viewMode: 2,
            rotatable: false,
            crop: function (event) {
                crop_data = event.detail;
                crop_data.want_resize = !power_user.never_resize_avatars;
            },
        });
    }
    $('#shadow_popup').transition({
        opacity: 1,
        duration: animation_duration,
        easing: animation_easing,
    });

    return new Promise((resolve) => {
        dialogueResolve = resolve;
    });
}

function showSwipeButtons() {
    if (chat.length === 0) {
        return;
    }

    if (
        chat[chat.length - 1].is_system ||
        !swipes ||
        Number($('.mes:last').attr('mesid')) < 0 ||
        chat[chat.length - 1].is_user ||
        chat[chat.length - 1].extra?.image ||
        (selected_group && is_group_generating)
    ) { return; }

    // swipe_id should be set if alternate greetings are added
    if (chat.length == 1 && chat[0].swipe_id === undefined) {
        return;
    }

    //had to add this to make the swipe counter work
    //(copied from the onclick functions for swipe buttons..
    //don't know why the array isn't set for non-swipe messsages in Generate or addOneMessage..)

    if (chat[chat.length - 1]['swipe_id'] === undefined) {              // if there is no swipe-message in the last spot of the chat array
        chat[chat.length - 1]['swipe_id'] = 0;                        // set it to id 0
        chat[chat.length - 1]['swipes'] = [];                         // empty the array
        chat[chat.length - 1]['swipes'][0] = chat[chat.length - 1]['mes'];  //assign swipe array with last message from chat
    }

    const currentMessage = $('#chat').children().filter(`[mesid="${chat.length - 1}"]`);
    const swipeId = chat[chat.length - 1].swipe_id;
    var swipesCounterHTML = (`${(swipeId + 1)}/${(chat[chat.length - 1].swipes.length)}`);

    if (swipeId !== undefined && (chat[chat.length - 1].swipes.length > 1 || swipeId > 0)) {
        currentMessage.children('.swipe_left').css('display', 'flex');
    }
    //only show right when generate is off, or when next right swipe would not make a generate happen
    if (is_send_press === false || chat[chat.length - 1].swipes.length >= swipeId) {
        currentMessage.children('.swipe_right').css('display', 'flex');
        currentMessage.children('.swipe_right').css('opacity', '0.3');
    }
    //console.log((chat[chat.length - 1]));
    if ((chat[chat.length - 1].swipes.length - swipeId) === 1) {
        //console.log('highlighting R swipe');
        currentMessage.children('.swipe_right').css('opacity', '0.7');
    }
    //console.log(swipesCounterHTML);

    $('.swipes-counter').html(swipesCounterHTML);

    //console.log(swipeId);
    //console.log(chat[chat.length - 1].swipes.length);
}

function hideSwipeButtons() {
    //console.log('hideswipebuttons entered');
    $('#chat').find('.swipe_right').css('display', 'none');
    $('#chat').find('.swipe_left').css('display', 'none');
}

export async function saveMetadata() {
    if (selected_group) {
        await editGroup(selected_group, true, false);
    }
    else {
        await saveChatConditional();
    }
}

export async function saveChatConditional() {
    try {
        await waitUntilCondition(() => !isChatSaving, durationSaveEdit, 100);
    } catch {
        console.warn('Timeout waiting for chat to save');
        return;
    }

    try {
        isChatSaving = true;

        if (selected_group) {
            await saveGroupChat(selected_group, true);
        }
        else {
            await saveChat();
        }

        // Save token and prompts cache to IndexedDB storage
        saveTokenCache();
        saveItemizedPrompts(getCurrentChatId());
    } catch (error) {
        console.error('Error saving chat', error);
    } finally {
        isChatSaving = false;
    }
}

async function importCharacterChat(formData) {
    await jQuery.ajax({
        type: 'POST',
        url: '/api/chats/import',
        data: formData,
        beforeSend: function () {
        },
        cache: false,
        contentType: false,
        processData: false,
        success: async function (data) {
            if (data.res) {
                await displayPastChats();
            }
        },
        error: function () {
            $('#create_button').removeAttr('disabled');
        },
    });
}

function updateViewMessageIds(startFromZero = false) {
    const minId = startFromZero ? 0 : getFirstDisplayedMessageId();

    $('#chat').find('.mes').each(function (index, element) {
        $(element).attr('mesid', minId + index);
        $(element).find('.mesIDDisplay').text(`#${minId + index}`);
    });

    $('#chat .mes').removeClass('last_mes');
    $('#chat .mes').last().addClass('last_mes');

    updateEditArrowClasses();
}

export function getFirstDisplayedMessageId() {
    const allIds = Array.from(document.querySelectorAll('#chat .mes')).map(el => Number(el.getAttribute('mesid'))).filter(x => !isNaN(x));
    const minId = Math.min(...allIds);
    return minId;
}

function updateEditArrowClasses() {
    $('#chat .mes .mes_edit_up').removeClass('disabled');
    $('#chat .mes .mes_edit_down').removeClass('disabled');

    if (this_edit_mes_id !== undefined) {
        const down = $(`#chat .mes[mesid="${this_edit_mes_id}"] .mes_edit_down`);
        const up = $(`#chat .mes[mesid="${this_edit_mes_id}"] .mes_edit_up`);
        const lastId = Number($('#chat .mes').last().attr('mesid'));
        const firstId = Number($('#chat .mes').first().attr('mesid'));

        if (lastId == Number(this_edit_mes_id)) {
            down.addClass('disabled');
        }

        if (firstId == Number(this_edit_mes_id)) {
            up.addClass('disabled');
        }
    }
}

function closeMessageEditor() {
    if (this_edit_mes_id) {
        $(`#chat .mes[mesid="${this_edit_mes_id}"] .mes_edit_cancel`).click();
    }
}

function setGenerationProgress(progress) {
    if (!progress) {
        $('#send_textarea').css({ 'background': '', 'transition': '' });
    }
    else {
        $('#send_textarea').css({
            'background': `linear-gradient(90deg, #008000d6 ${progress}%, transparent ${progress}%)`,
            'transition': '0.25s ease-in-out',
        });
    }
}

function isHordeGenerationNotAllowed() {
    if (main_api == 'koboldhorde' && preset_settings == 'gui') {
        toastr.error('GUI Settings preset is not supported for Horde. Please select another preset.');
        return true;
    }

    return false;
}

export function cancelTtsPlay() {
    if ('speechSynthesis' in window) {
        speechSynthesis.cancel();
    }
}

async function deleteMessageImage() {
    const value = await callPopup('<h3>Delete image from message?<br>This action can\'t be undone.</h3>', 'confirm');

    if (!value) {
        return;
    }

    const mesBlock = $(this).closest('.mes');
    const mesId = mesBlock.attr('mesid');
    const message = chat[mesId];
    delete message.extra.image;
    delete message.extra.inline_image;
    mesBlock.find('.mes_img_container').removeClass('img_extra');
    mesBlock.find('.mes_img').attr('src', '');
    await saveChatConditional();
}

function enlargeMessageImage() {
    const mesBlock = $(this).closest('.mes');
    const mesId = mesBlock.attr('mesid');
    const message = chat[mesId];
    const imgSrc = message?.extra?.image;
    const title = message?.extra?.title;

    if (!imgSrc) {
        return;
    }

    const img = document.createElement('img');
    img.classList.add('img_enlarged');
    img.src = imgSrc;
    const imgContainer = $('<div><pre><code></code></pre></div>');
    imgContainer.prepend(img);
    imgContainer.addClass('img_enlarged_container');
    imgContainer.find('code').addClass('txt').text(title);
    const titleEmpty = !title || title.trim().length === 0;
    imgContainer.find('pre').toggle(!titleEmpty);
    addCopyToCodeBlocks(imgContainer);
    callPopup(imgContainer, 'text', '', { wide: true, large: true });
}

function updateAlternateGreetingsHintVisibility(root) {
    const numberOfGreetings = root.find('.alternate_greetings_list .alternate_greeting').length;
    $(root).find('.alternate_grettings_hint').toggle(numberOfGreetings == 0);
}

function openCharacterWorldPopup() {
    const chid = $('#set_character_world').data('chid');

    if (menu_type != 'create' && chid == undefined) {
        toastr.error('Does not have an Id for this character in world select menu.');
        return;
    }

    async function onSelectCharacterWorld() {
        const value = $('.character_world_info_selector').find('option:selected').val();
        const worldIndex = value !== '' ? Number(value) : NaN;
        const name = !isNaN(worldIndex) ? world_names[worldIndex] : '';

        const previousValue = $('#character_world').val();
        $('#character_world').val(name);

        console.debug('Character world selected:', name);

        if (menu_type == 'create') {
            create_save.world = name;
        } else {
            if (previousValue && !name) {
                try {
                    // Dirty hack to remove embedded lorebook from character JSON data.
                    const data = JSON.parse($('#character_json_data').val());

                    if (data?.data?.character_book) {
                        data.data.character_book = undefined;
                    }

                    $('#character_json_data').val(JSON.stringify(data));
                    toastr.info('Embedded lorebook will be removed from this character.');
                } catch {
                    console.error('Failed to parse character JSON data.');
                }
            }

            await createOrEditCharacter();
        }

        setWorldInfoButtonClass(undefined, !!value);
    }

    function onExtraWorldInfoChanged() {
        const selectedWorlds = $('.character_extra_world_info_selector').val();
        let charLore = world_info.charLore ?? [];

        // TODO: Maybe make this utility function not use the window context?
        const fileName = getCharaFilename(chid);
        const tempExtraBooks = selectedWorlds.map((index) => world_names[index]).filter((e) => e !== undefined);

        const existingCharIndex = charLore.findIndex((e) => e.name === fileName);
        if (existingCharIndex === -1) {
            const newCharLoreEntry = {
                name: fileName,
                extraBooks: tempExtraBooks,
            };

            charLore.push(newCharLoreEntry);
        } else if (tempExtraBooks.length === 0) {
            charLore.splice(existingCharIndex, 1);
        } else {
            charLore[existingCharIndex].extraBooks = tempExtraBooks;
        }

        Object.assign(world_info, { charLore: charLore });
        saveSettingsDebounced();
    }

    const template = $('#character_world_template .character_world').clone();
    const select = template.find('.character_world_info_selector');
    const extraSelect = template.find('.character_extra_world_info_selector');
    const name = (menu_type == 'create' ? create_save.name : characters[chid]?.data?.name) || 'Nameless';
    const worldId = (menu_type == 'create' ? create_save.world : characters[chid]?.data?.extensions?.world) || '';
    template.find('.character_name').text(name);

    // Not needed on mobile
    if (!isMobile()) {
        $(extraSelect).select2({
            width: '100%',
            placeholder: 'No auxillary Lorebooks set. Click here to select.',
            allowClear: true,
            closeOnSelect: false,
        });
    }

    // Apped to base dropdown
    world_names.forEach((item, i) => {
        const option = document.createElement('option');
        option.value = i;
        option.innerText = item;
        option.selected = item === worldId;
        select.append(option);
    });

    // Append to extras dropdown
    if (world_names.length > 0) {
        extraSelect.empty();
    }
    world_names.forEach((item, i) => {
        const option = document.createElement('option');
        option.value = i;
        option.innerText = item;

        const existingCharLore = world_info.charLore?.find((e) => e.name === getCharaFilename());
        if (existingCharLore) {
            option.selected = existingCharLore.extraBooks.includes(item);
        } else {
            option.selected = false;
        }
        extraSelect.append(option);
    });

    select.on('change', onSelectCharacterWorld);
    extraSelect.on('mousedown change', async function (e) {
        // If there's no world names, don't do anything
        if (world_names.length === 0) {
            e.preventDefault();
            return;
        }

        onExtraWorldInfoChanged();
    });

    callPopup(template, 'text');
}

function openAlternateGreetings() {
    const chid = $('.open_alternate_greetings').data('chid');

    if (menu_type != 'create' && chid === undefined) {
        toastr.error('Does not have an Id for this character in editor menu.');
        return;
    } else {
        // If the character does not have alternate greetings, create an empty array
        if (chid && Array.isArray(characters[chid].data.alternate_greetings) == false) {
            characters[chid].data.alternate_greetings = [];
        }
    }

    const template = $('#alternate_greetings_template .alternate_grettings').clone();
    const getArray = () => menu_type == 'create' ? create_save.alternate_greetings : characters[chid].data.alternate_greetings;

    for (let index = 0; index < getArray().length; index++) {
        addAlternateGreeting(template, getArray()[index], index, getArray);
    }

    template.find('.add_alternate_greeting').on('click', function () {
        const array = getArray();
        const index = array.length;
        array.push(default_ch_mes);
        addAlternateGreeting(template, default_ch_mes, index, getArray);
        updateAlternateGreetingsHintVisibility(template);
    });

    updateAlternateGreetingsHintVisibility(template);
    callPopup(template, 'alternate_greeting', '', { wide: true, large: true });
}

function addAlternateGreeting(template, greeting, index, getArray) {
    const greetingBlock = $('#alternate_greeting_form_template .alternate_greeting').clone();
    greetingBlock.find('.alternate_greeting_text').on('input', async function () {
        const value = $(this).val();
        const array = getArray();
        array[index] = value;
    }).val(greeting);
    greetingBlock.find('.greeting_index').text(index + 1);
    greetingBlock.find('.delete_alternate_greeting').on('click', async function () {
        if (confirm('Are you sure you want to delete this alternate greeting?')) {
            const array = getArray();
            array.splice(index, 1);
            // We need to reopen the popup to update the index numbers
            openAlternateGreetings();
        }
    });
    template.find('.alternate_greetings_list').append(greetingBlock);
}

async function createOrEditCharacter(e) {
    $('#rm_info_avatar').html('');
    var formData = new FormData($('#form_create').get(0));
    formData.set('fav', fav_ch_checked);
    if ($('#form_create').attr('actiontype') == 'createcharacter') {
        if ($('#character_name_pole').val().length > 0) {
            //if the character name text area isn't empty (only posible when creating a new character)
            let url = '/api/characters/create';

            if (crop_data != undefined) {
                url += `?crop=${encodeURIComponent(JSON.stringify(crop_data))}`;
            }

            formData.delete('alternate_greetings');
            for (const value of create_save.alternate_greetings) {
                formData.append('alternate_greetings', value);
            }

            await jQuery.ajax({
                type: 'POST',
                url: url,
                data: formData,
                beforeSend: function () {
                    $('#create_button').attr('disabled', true);
                    $('#create_button').attr('value', '⏳');
                },
                cache: false,
                contentType: false,
                processData: false,
                success: async function (html) {
                    $('#character_cross').trigger('click'); //closes the advanced character editing popup
                    const fields = [
                        { id: '#character_name_pole', callback: value => create_save.name = value },
                        { id: '#description_textarea', callback: value => create_save.description = value },
                        { id: '#creator_notes_textarea', callback: value => create_save.creator_notes = value },
                        { id: '#character_version_textarea', callback: value => create_save.character_version = value },
                        { id: '#post_history_instructions_textarea', callback: value => create_save.post_history_instructions = value },
                        { id: '#system_prompt_textarea', callback: value => create_save.system_prompt = value },
                        { id: '#tags_textarea', callback: value => create_save.tags = value },
                        { id: '#creator_textarea', callback: value => create_save.creator = value },
                        { id: '#personality_textarea', callback: value => create_save.personality = value },
                        { id: '#firstmessage_textarea', callback: value => create_save.first_message = value },
                        { id: '#talkativeness_slider', callback: value => create_save.talkativeness = value, defaultValue: talkativeness_default },
                        { id: '#scenario_pole', callback: value => create_save.scenario = value },
                        { id: '#depth_prompt_prompt', callback: value => create_save.depth_prompt_prompt = value },
                        { id: '#depth_prompt_depth', callback: value => create_save.depth_prompt_depth = value, defaultValue: depth_prompt_depth_default },
                        { id: '#mes_example_textarea', callback: value => create_save.mes_example = value },
                        { id: '#character_json_data', callback: () => { } },
                        { id: '#alternate_greetings_template', callback: value => create_save.alternate_greetings = value, defaultValue: [] },
                        { id: '#character_world', callback: value => create_save.world = value },
                    ];

                    fields.forEach(field => {
                        const fieldValue = field.defaultValue !== undefined ? field.defaultValue : '';
                        $(field.id).val(fieldValue);
                        field.callback && field.callback(fieldValue);
                    });

                    $('#character_popup_text_h3').text('Create character');

                    create_save.avatar = '';

                    $('#create_button').removeAttr('disabled');
                    $('#add_avatar_button').replaceWith(
                        $('#add_avatar_button').val('').clone(true),
                    );

                    $('#create_button').attr('value', '✅');
                    let oldSelectedChar = null;
                    if (this_chid != undefined && this_chid != 'invalid-safety-id') {
                        oldSelectedChar = characters[this_chid].avatar;
                    }

                    console.log(`new avatar id: ${html}`);
                    createTagMapFromList('#tagList', html);
                    await getCharacters();

                    select_rm_info('char_create', html, oldSelectedChar);

                    crop_data = undefined;
                },
                error: function (jqXHR, exception) {
                    $('#create_button').removeAttr('disabled');
                },
            });
        } else {
            toastr.error('Name is required');
        }
    } else {
        let url = '/api/characters/edit';

        if (crop_data != undefined) {
            url += `?crop=${encodeURIComponent(JSON.stringify(crop_data))}`;
        }

        formData.delete('alternate_greetings');
        const chid = $('.open_alternate_greetings').data('chid');
        if (chid && Array.isArray(characters[chid]?.data?.alternate_greetings)) {
            for (const value of characters[chid].data.alternate_greetings) {
                formData.append('alternate_greetings', value);
            }
        }

        await jQuery.ajax({
            type: 'POST',
            url: url,
            data: formData,
            beforeSend: function () {
                $('#create_button').attr('disabled', true);
                $('#create_button').attr('value', 'Save');
            },
            cache: false,
            contentType: false,
            processData: false,
            success: async function (html) {
                $('#create_button').removeAttr('disabled');

                await getOneCharacter(formData.get('avatar_url'));
                favsToHotswap(); // Update fav state

                $('#add_avatar_button').replaceWith(
                    $('#add_avatar_button').val('').clone(true),
                );
                $('#create_button').attr('value', 'Save');
                crop_data = undefined;
                eventSource.emit(event_types.CHARACTER_EDITED, { detail: { id: this_chid, character: characters[this_chid] } });

                // Recreate the chat if it hasn't been used at least once (i.e. with continue).
                if (chat.length === 1 && !selected_group && !chat_metadata['tainted']) {
                    const firstMessage = getFirstMessage();
                    chat[0] = firstMessage;

                    const chat_id = (chat.length - 1);
                    await eventSource.emit(event_types.MESSAGE_RECEIVED, chat_id);
                    await clearChat();
                    await printMessages();
                    await eventSource.emit(event_types.CHARACTER_MESSAGE_RENDERED, chat_id);
                    await saveChatConditional();
                }
            },
            error: function (jqXHR, exception) {
                $('#create_button').removeAttr('disabled');
                console.log('Error! Either a file with the same name already existed, or the image file provided was in an invalid format. Double check that the image is not a webp.');
                toastr.error('Something went wrong while saving the character, or the image file provided was in an invalid format. Double check that the image is not a webp.');
            },
        });
    }
}

window['SillyTavern'].getContext = function () {
    return {
        chat: chat,
        characters: characters,
        groups: groups,
        name1: name1,
        name2: name2,
        characterId: this_chid,
        groupId: selected_group,
        chatId: selected_group
            ? groups.find(x => x.id == selected_group)?.chat_id
            : (this_chid && characters[this_chid] && characters[this_chid].chat),
        getCurrentChatId: getCurrentChatId,
        getRequestHeaders: getRequestHeaders,
        reloadCurrentChat: reloadCurrentChat,
        saveSettingsDebounced: saveSettingsDebounced,
        onlineStatus: online_status,
        maxContext: Number(max_context),
        chatMetadata: chat_metadata,
        streamingProcessor,
        eventSource: eventSource,
        event_types: event_types,
        addOneMessage: addOneMessage,
        generate: Generate,
        getTokenCount: getTokenCount,
        extensionPrompts: extension_prompts,
        setExtensionPrompt: setExtensionPrompt,
        updateChatMetadata: updateChatMetadata,
        saveChat: saveChatConditional,
        saveMetadata: saveMetadata,
        sendSystemMessage: sendSystemMessage,
        activateSendButtons,
        deactivateSendButtons,
        saveReply,
        registerSlashCommand: registerSlashCommand,
        executeSlashCommands: executeSlashCommands,
        /**
         * @deprecated Handlebars for extensions are no longer supported.
         */
        registerHelper: () => { },
        registedDebugFunction: registerDebugFunction,
        renderExtensionTemplate: renderExtensionTemplate,
        callPopup: callPopup,
        mainApi: main_api,
        extensionSettings: extension_settings,
        ModuleWorkerWrapper: ModuleWorkerWrapper,
        getTokenizerModel: getTokenizerModel,
        generateQuietPrompt: generateQuietPrompt,
        tags: tags,
        tagMap: tag_map,
    };
};

function swipe_left() {      // when we swipe left..but no generation.
    if (chat.length - 1 === Number(this_edit_mes_id)) {
        closeMessageEditor();
    }

    if (isStreamingEnabled() && streamingProcessor) {
        streamingProcessor.onStopStreaming();
    }

    const swipe_duration = 120;
    const swipe_range = '700px';
    chat[chat.length - 1]['swipe_id']--;

    if (chat[chat.length - 1]['swipe_id'] < 0) {
        chat[chat.length - 1]['swipe_id'] = chat[chat.length - 1]['swipes'].length - 1;
    }

    if (chat[chat.length - 1]['swipe_id'] >= 0) {
        /*$(this).parent().children('swipe_right').css('display', 'flex');
        if (chat[chat.length - 1]['swipe_id'] === 0) {
            $(this).css('display', 'none');
        }*/ // Just in case
        if (!Array.isArray(chat[chat.length - 1]['swipe_info'])) {
            chat[chat.length - 1]['swipe_info'] = [];
        }
        let this_mes_div = $(this).parent();
        let this_mes_block = $(this).parent().children('.mes_block').children('.mes_text');
        const this_mes_div_height = this_mes_div[0].scrollHeight;
        this_mes_div.css('height', this_mes_div_height);
        const this_mes_block_height = this_mes_block[0].scrollHeight;
        chat[chat.length - 1]['mes'] = chat[chat.length - 1]['swipes'][chat[chat.length - 1]['swipe_id']];
        chat[chat.length - 1]['send_date'] = chat[chat.length - 1].swipe_info[chat[chat.length - 1]['swipe_id']]?.send_date || chat[chat.length - 1].send_date; //load the last mes box with the latest generation
        chat[chat.length - 1]['extra'] = JSON.parse(JSON.stringify(chat[chat.length - 1].swipe_info[chat[chat.length - 1]['swipe_id']]?.extra || chat[chat.length - 1].extra));

        if (chat[chat.length - 1].extra) {
            // if message has memory attached - remove it to allow regen
            if (chat[chat.length - 1].extra.memory) {
                delete chat[chat.length - 1].extra.memory;
            }
            // ditto for display text
            if (chat[chat.length - 1].extra.display_text) {
                delete chat[chat.length - 1].extra.display_text;
            }
        }
        $(this).parent().children('.mes_block').transition({
            x: swipe_range,
            duration: swipe_duration,
            easing: animation_easing,
            queue: false,
            complete: function () {
                const is_animation_scroll = ($('#chat').scrollTop() >= ($('#chat').prop('scrollHeight') - $('#chat').outerHeight()) - 10);
                //console.log('on left swipe click calling addOneMessage');
                addOneMessage(chat[chat.length - 1], { type: 'swipe' });

                if (power_user.message_token_count_enabled) {
                    if (!chat[chat.length - 1].extra) {
                        chat[chat.length - 1].extra = {};
                    }

                    const swipeMessage = $('#chat').find(`[mesid="${chat.length - 1}"]`);
                    const tokenCount = getTokenCount(chat[chat.length - 1].mes, 0);
                    chat[chat.length - 1]['extra']['token_count'] = tokenCount;
                    swipeMessage.find('.tokenCounterDisplay').text(`${tokenCount}t`);
                }

                let new_height = this_mes_div_height - (this_mes_block_height - this_mes_block[0].scrollHeight);
                if (new_height < 103) new_height = 103;
                this_mes_div.animate({ height: new_height + 'px' }, {
                    duration: 0, //used to be 100
                    queue: false,
                    progress: function () {
                        // Scroll the chat down as the message expands

                        if (is_animation_scroll) $('#chat').scrollTop($('#chat')[0].scrollHeight);
                    },
                    complete: function () {
                        this_mes_div.css('height', 'auto');
                        // Scroll the chat down to the bottom once the animation is complete
                        if (is_animation_scroll) $('#chat').scrollTop($('#chat')[0].scrollHeight);
                    },
                });
                $(this).parent().children('.mes_block').transition({
                    x: '-' + swipe_range,
                    duration: 0,
                    easing: animation_easing,
                    queue: false,
                    complete: function () {
                        $(this).parent().children('.mes_block').transition({
                            x: '0px',
                            duration: swipe_duration,
                            easing: animation_easing,
                            queue: false,
                            complete: async function () {
                                await eventSource.emit(event_types.MESSAGE_SWIPED, (chat.length - 1));
                                saveChatDebounced();
                            },
                        });
                    },
                });
            },
        });

        $(this).parent().children('.avatar').transition({
            x: swipe_range,
            duration: swipe_duration,
            easing: animation_easing,
            queue: false,
            complete: function () {
                $(this).parent().children('.avatar').transition({
                    x: '-' + swipe_range,
                    duration: 0,
                    easing: animation_easing,
                    queue: false,
                    complete: function () {
                        $(this).parent().children('.avatar').transition({
                            x: '0px',
                            duration: swipe_duration,
                            easing: animation_easing,
                            queue: false,
                            complete: function () {

                            },
                        });
                    },
                });
            },
        });
    }
    if (chat[chat.length - 1]['swipe_id'] < 0) {
        chat[chat.length - 1]['swipe_id'] = 0;
    }
}

/**
 * Creates a new branch from the message with the given ID
 * @param {number} mesId Message ID
 * @returns {Promise<string>} Branch file name
 */
async function branchChat(mesId) {
    const fileName = await createBranch(mesId);

    if (selected_group) {
        await openGroupChat(selected_group, fileName);
    } else {
        await openCharacterChat(fileName);
    }

    return fileName;
}

// when we click swipe right button
const swipe_right = () => {
    if (chat.length - 1 === Number(this_edit_mes_id)) {
        closeMessageEditor();
    }

    if (isHordeGenerationNotAllowed()) {
        return unblockGeneration();
    }

    const swipe_duration = 200;
    const swipe_range = 700;
    //console.log(swipe_range);
    let run_generate = false;
    let run_swipe_right = false;
    if (chat[chat.length - 1]['swipe_id'] === undefined) {              // if there is no swipe-message in the last spot of the chat array
        chat[chat.length - 1]['swipe_id'] = 0;                        // set it to id 0
        chat[chat.length - 1]['swipes'] = [];                         // empty the array
        chat[chat.length - 1]['swipe_info'] = [];
        chat[chat.length - 1]['swipes'][0] = chat[chat.length - 1]['mes'];  //assign swipe array with last message from chat
        chat[chat.length - 1]['swipe_info'][0] = { 'send_date': chat[chat.length - 1]['send_date'], 'gen_started': chat[chat.length - 1]['gen_started'], 'gen_finished': chat[chat.length - 1]['gen_finished'], 'extra': JSON.parse(JSON.stringify(chat[chat.length - 1]['extra'])) };
        //assign swipe info array with last message from chat
    }
    if (chat.length === 1 && chat[0]['swipe_id'] !== undefined && chat[0]['swipe_id'] === chat[0]['swipes'].length - 1) {    // if swipe_right is called on the last alternate greeting, loop back around
        chat[0]['swipe_id'] = 0;
    } else {
        chat[chat.length - 1]['swipe_id']++;                                // make new slot in array
    }
    if (chat[chat.length - 1].extra) {
        // if message has memory attached - remove it to allow regen
        if (chat[chat.length - 1].extra.memory) {
            delete chat[chat.length - 1].extra.memory;
        }
        // ditto for display text
        if (chat[chat.length - 1].extra.display_text) {
            delete chat[chat.length - 1].extra.display_text;
        }
    }
    if (!Array.isArray(chat[chat.length - 1]['swipe_info'])) {
        chat[chat.length - 1]['swipe_info'] = [];
    }
    //console.log(chat[chat.length-1]['swipes']);
    if (parseInt(chat[chat.length - 1]['swipe_id']) === chat[chat.length - 1]['swipes'].length && chat.length !== 1) { //if swipe id of last message is the same as the length of the 'swipes' array and not the greeting
        delete chat[chat.length - 1].gen_started;
        delete chat[chat.length - 1].gen_finished;
        run_generate = true;
    } else if (parseInt(chat[chat.length - 1]['swipe_id']) < chat[chat.length - 1]['swipes'].length) { //otherwise, if the id is less than the number of swipes
        chat[chat.length - 1]['mes'] = chat[chat.length - 1]['swipes'][chat[chat.length - 1]['swipe_id']]; //load the last mes box with the latest generation
        chat[chat.length - 1]['send_date'] = chat[chat.length - 1]?.swipe_info[chat[chat.length - 1]['swipe_id']]?.send_date || chat[chat.length - 1]['send_date']; //update send date
        chat[chat.length - 1]['extra'] = JSON.parse(JSON.stringify(chat[chat.length - 1].swipe_info[chat[chat.length - 1]['swipe_id']]?.extra || chat[chat.length - 1].extra || []));
        run_swipe_right = true; //then prepare to do normal right swipe to show next message
    }

    const currentMessage = $('#chat').children().filter(`[mesid="${chat.length - 1}"]`);
    let this_div = currentMessage.children('.swipe_right');
    let this_mes_div = this_div.parent();

    if (chat[chat.length - 1]['swipe_id'] > chat[chat.length - 1]['swipes'].length) { //if we swipe right while generating (the swipe ID is greater than what we are viewing now)
        chat[chat.length - 1]['swipe_id'] = chat[chat.length - 1]['swipes'].length; //show that message slot (will be '...' while generating)
    }
    if (run_generate) {               //hide swipe arrows while generating
        this_div.css('display', 'none');
    }
    // handles animated transitions when swipe right, specifically height transitions between messages
    if (run_generate || run_swipe_right) {
        let this_mes_block = this_mes_div.children('.mes_block').children('.mes_text');
        const this_mes_div_height = this_mes_div[0].scrollHeight;
        const this_mes_block_height = this_mes_block[0].scrollHeight;

        this_mes_div.children('.swipe_left').css('display', 'flex');
        this_mes_div.children('.mes_block').transition({        // this moves the div back and forth
            x: '-' + swipe_range,
            duration: swipe_duration,
            easing: animation_easing,
            queue: false,
            complete: function () {
                /*if (!selected_group) {
                    var typingIndicator = $("#typing_indicator_template .typing_indicator").clone();
                    typingIndicator.find(".typing_indicator_name").text(characters[this_chid].name);
                } */
                /* $("#chat").append(typingIndicator); */
                const is_animation_scroll = ($('#chat').scrollTop() >= ($('#chat').prop('scrollHeight') - $('#chat').outerHeight()) - 10);
                //console.log(parseInt(chat[chat.length-1]['swipe_id']));
                //console.log(chat[chat.length-1]['swipes'].length);
                const swipeMessage = $('#chat').find('[mesid="' + (chat.length - 1) + '"]');
                if (run_generate && parseInt(chat[chat.length - 1]['swipe_id']) === chat[chat.length - 1]['swipes'].length) {
                    //shows "..." while generating
                    swipeMessage.find('.mes_text').html('...');
                    // resets the timer
                    swipeMessage.find('.mes_timer').html('');
                    swipeMessage.find('.tokenCounterDisplay').text('');
                } else {
                    //console.log('showing previously generated swipe candidate, or "..."');
                    //console.log('onclick right swipe calling addOneMessage');
                    addOneMessage(chat[chat.length - 1], { type: 'swipe' });

                    if (power_user.message_token_count_enabled) {
                        if (!chat[chat.length - 1].extra) {
                            chat[chat.length - 1].extra = {};
                        }

                        const tokenCount = getTokenCount(chat[chat.length - 1].mes, 0);
                        chat[chat.length - 1]['extra']['token_count'] = tokenCount;
                        swipeMessage.find('.tokenCounterDisplay').text(`${tokenCount}t`);
                    }
                }
                let new_height = this_mes_div_height - (this_mes_block_height - this_mes_block[0].scrollHeight);
                if (new_height < 103) new_height = 103;


                this_mes_div.animate({ height: new_height + 'px' }, {
                    duration: 0, //used to be 100
                    queue: false,
                    progress: function () {
                        // Scroll the chat down as the message expands
                        if (is_animation_scroll) $('#chat').scrollTop($('#chat')[0].scrollHeight);
                    },
                    complete: function () {
                        this_mes_div.css('height', 'auto');
                        // Scroll the chat down to the bottom once the animation is complete
                        if (is_animation_scroll) $('#chat').scrollTop($('#chat')[0].scrollHeight);
                    },
                });
                this_mes_div.children('.mes_block').transition({
                    x: swipe_range,
                    duration: 0,
                    easing: animation_easing,
                    queue: false,
                    complete: function () {
                        this_mes_div.children('.mes_block').transition({
                            x: '0px',
                            duration: swipe_duration,
                            easing: animation_easing,
                            queue: false,
                            complete: async function () {
                                await eventSource.emit(event_types.MESSAGE_SWIPED, (chat.length - 1));
                                if (run_generate && !is_send_press && parseInt(chat[chat.length - 1]['swipe_id']) === chat[chat.length - 1]['swipes'].length) {
                                    console.debug('caught here 2');
                                    is_send_press = true;
                                    $('.mes_buttons:last').hide();
                                    await Generate('swipe');
                                } else {
                                    if (parseInt(chat[chat.length - 1]['swipe_id']) !== chat[chat.length - 1]['swipes'].length) {
                                        saveChatDebounced();
                                    }
                                }
                            },
                        });
                    },
                });
            },
        });
        this_mes_div.children('.avatar').transition({ // moves avatar along with swipe
            x: '-' + swipe_range,
            duration: swipe_duration,
            easing: animation_easing,
            queue: false,
            complete: function () {
                this_mes_div.children('.avatar').transition({
                    x: swipe_range,
                    duration: 0,
                    easing: animation_easing,
                    queue: false,
                    complete: function () {
                        this_mes_div.children('.avatar').transition({
                            x: '0px',
                            duration: swipe_duration,
                            easing: animation_easing,
                            queue: false,
                            complete: function () {

                            },
                        });
                    },
                });
            },
        });
    }
};

const CONNECT_API_MAP = {
    'kobold': {
        button: '#api_button',
    },
    'horde': {
        selected: 'koboldhorde',
    },
    'novel': {
        button: '#api_button_novel',
    },
    'ooba': {
        selected: 'textgenerationwebui',
        button: '#api_button_textgenerationwebui',
        type: textgen_types.OOBA,
    },
    'tabby': {
        selected: 'textgenerationwebui',
        button: '#api_button_textgenerationwebui',
        type: textgen_types.TABBY,
    },
    'llamacpp': {
        selected: 'textgenerationwebui',
        button: '#api_button_textgenerationwebui',
        type: textgen_types.LLAMACPP,
    },
    'ollama': {
        selected: 'textgenerationwebui',
        button: '#api_button_textgenerationwebui',
        type: textgen_types.OLLAMA,
    },
    'mancer': {
        selected: 'textgenerationwebui',
        button: '#api_button_textgenerationwebui',
        type: textgen_types.MANCER,
    },
    'aphrodite': {
        selected: 'textgenerationwebui',
        button: '#api_button_textgenerationwebui',
        type: textgen_types.APHRODITE,
    },
    'kcpp': {
        selected: 'textgenerationwebui',
        button: '#api_button_textgenerationwebui',
        type: textgen_types.KOBOLDCPP,
    },
    'togetherai': {
        selected: 'textgenerationwebui',
        button: '#api_button_textgenerationwebui',
        type: textgen_types.TOGETHERAI,
    },
    'oai': {
        selected: 'openai',
        button: '#api_button_openai',
        source: chat_completion_sources.OPENAI,
    },
    'claude': {
        selected: 'openai',
        button: '#api_button_openai',
        source: chat_completion_sources.CLAUDE,
    },
    'windowai': {
        selected: 'openai',
        button: '#api_button_openai',
        source: chat_completion_sources.WINDOWAI,
    },
    'openrouter': {
        selected: 'openai',
        button: '#api_button_openai',
        source: chat_completion_sources.OPENROUTER,
    },
    'scale': {
        selected: 'openai',
        button: '#api_button_openai',
        source: chat_completion_sources.SCALE,
    },
    'ai21': {
        selected: 'openai',
        button: '#api_button_openai',
        source: chat_completion_sources.AI21,
    },
    'makersuite': {
        selected: 'openai',
        button: '#api_button_openai',
        source: chat_completion_sources.MAKERSUITE,
    },
    'mistralai': {
        selected: 'openai',
        button: '#api_button_openai',
        source: chat_completion_sources.MISTRALAI,
    },
    'custom': {
        selected: 'openai',
        button: '#api_button_openai',
        source: chat_completion_sources.CUSTOM,
    },
    'infermaticai': {
        selected: 'openai',
        button: '#api_button_openai',
        type: textgen_types.INFERMATICAI,
    },
};

async function selectContextCallback(_, name) {
    if (!name) {
        toastr.warning('Context preset name is required');
        return '';
    }

    const contextNames = context_presets.map(preset => preset.name);
    const fuse = new Fuse(contextNames);
    const result = fuse.search(name);

    if (result.length === 0) {
        toastr.warning(`Context preset "${name}" not found`);
        return '';
    }

    const foundName = result[0].item;
    selectContextPreset(foundName);
    return foundName;
}

async function selectInstructCallback(_, name) {
    if (!name) {
        toastr.warning('Instruct preset name is required');
        return '';
    }

    const instructNames = instruct_presets.map(preset => preset.name);
    const fuse = new Fuse(instructNames);
    const result = fuse.search(name);

    if (result.length === 0) {
        toastr.warning(`Instruct preset "${name}" not found`);
        return '';
    }

    const foundName = result[0].item;
    selectInstructPreset(foundName);
    return foundName;
}

async function enableInstructCallback() {
    $('#instruct_enabled').prop('checked', true).trigger('change');
}

async function disableInstructCallback() {
    $('#instruct_enabled').prop('checked', false).trigger('change');
}

/**
 * @param {string} text API name
 */
async function connectAPISlash(_, text) {
    if (!text) return;

    const apiConfig = CONNECT_API_MAP[text.toLowerCase()];
    if (!apiConfig) {
        toastr.error(`Error: ${text} is not a valid API`);
        return;
    }

    $(`#main_api option[value='${apiConfig.selected || text}']`).prop('selected', true);
    $('#main_api').trigger('change');

    if (apiConfig.source) {
        $(`#chat_completion_source option[value='${apiConfig.source}']`).prop('selected', true);
        $('#chat_completion_source').trigger('change');
    }

    if (apiConfig.type) {
        $(`#textgen_type option[value='${apiConfig.type}']`).prop('selected', true);
        $('#textgen_type').trigger('change');
    }

    if (apiConfig.button) {
        $(apiConfig.button).trigger('click');
    }

    toastr.info(`API set to ${text}, trying to connect..`);

    try {
        await waitUntilCondition(() => online_status !== 'no_connection', 10000, 100);
        console.log('Connection successful');
    } catch {
        console.log('Could not connect after 5 seconds, skipping.');
    }
}

export async function processDroppedFiles(files) {
    const allowedMimeTypes = [
        'application/json',
        'image/png',
        'application/yaml',
        'application/x-yaml',
        'text/yaml',
        'text/x-yaml',
    ];

    for (const file of files) {
        if (allowedMimeTypes.includes(file.type)) {
            await importCharacter(file);
        } else {
            toastr.warning('Unsupported file type: ' + file.name);
        }
    }
}

async function importCharacter(file) {
    const ext = file.name.match(/\.(\w+)$/);
    if (!ext || !(['json', 'png', 'yaml', 'yml'].includes(ext[1].toLowerCase()))) {
        return;
    }

    const format = ext[1].toLowerCase();
    $('#character_import_file_type').val(format);
    const formData = new FormData();
    formData.append('avatar', file);
    formData.append('file_type', format);

    const data = await jQuery.ajax({
        type: 'POST',
        url: '/api/characters/import',
        data: formData,
        async: true,
        cache: false,
        contentType: false,
        processData: false,
    });

    if (data.error) {
        toastr.error('The file is likely invalid or corrupted.', 'Could not import character');
        return;
    }

    if (data.file_name !== undefined) {
        $('#character_search_bar').val('').trigger('input');

        let oldSelectedChar = null;
        if (this_chid != undefined && this_chid != 'invalid-safety-id') {
            oldSelectedChar = characters[this_chid].avatar;
        }

        await getCharacters();
        select_rm_info('char_import', data.file_name, oldSelectedChar);
        if (power_user.import_card_tags) {
            let currentContext = getContext();
            let avatarFileName = `${data.file_name}.png`;
            let importedCharacter = currentContext.characters.find(character => character.avatar === avatarFileName);
            await importTags(importedCharacter);
        }
    }
}

async function importFromURL(items, files) {
    for (const item of items) {
        if (item.type === 'text/uri-list') {
            const uriList = await new Promise((resolve) => {
                item.getAsString((uriList) => { resolve(uriList); });
            });
            const uris = uriList.split('\n').filter(uri => uri.trim() !== '');
            try {
                for (const uri of uris) {
                    const request = await fetch(uri);
                    const data = await request.blob();
                    const fileName = request.headers.get('Content-Disposition')?.split('filename=')[1]?.replace(/"/g, '') || uri.split('/').pop() || 'file.png';
                    const file = new File([data], fileName, { type: data.type });
                    files.push(file);
                }
            } catch (error) {
                console.error('Failed to import from URL', error);
            }
        }
    }
}

async function doImpersonate() {
    $('#send_textarea').val('');
    $('#option_impersonate').trigger('click', { fromSlashCommand: true });
}

async function doDeleteChat() {
    await displayPastChats();
    let currentChatDeleteButton = $('.select_chat_block[highlight=\'true\']').parent().find('.PastChat_cross');
    $(currentChatDeleteButton).trigger('click');
    await delay(1);
    $('#dialogue_popup_ok').trigger('click', { fromSlashCommand: true });
}

/**
 * /getchatname` slash command
 */
async function doGetChatName() {
    return getCurrentChatDetails().sessionName;
}

const isPwaMode = window.navigator.standalone;
if (isPwaMode) { $('body').addClass('PWA'); }

function doCharListDisplaySwitch() {
    console.debug('toggling body charListGrid state');
    $('body').toggleClass('charListGrid');
    power_user.charListGrid = $('body').hasClass('charListGrid') ? true : false;
    saveSettingsDebounced();
}

function doCloseChat() {
    $('#option_close_chat').trigger('click');
}

/**
 * Function to handle the deletion of a character, given a specific popup type and character ID.
 * If popup type equals "del_ch", it will proceed with deletion otherwise it will exit the function.
 * It fetches the delete character route, sending necessary parameters, and in case of success,
 * it proceeds to delete character from UI and saves settings.
 * In case of error during the fetch request, it logs the error details.
 *
 * @param {string} popup_type - The type of popup currently active.
 * @param {string} this_chid - The character ID to be deleted.
 * @param {boolean} delete_chats - Whether to delete chats or not.
 */
export async function handleDeleteCharacter(popup_type, this_chid, delete_chats) {
    if (popup_type !== 'del_ch' ||
        !characters[this_chid]) {
        return;
    }

    const avatar = characters[this_chid].avatar;
    const name = characters[this_chid].name;
    const pastChats = await getPastCharacterChats();

    const msg = { avatar_url: avatar, delete_chats: delete_chats };

    const response = await fetch('/api/characters/delete', {
        method: 'POST',
        headers: getRequestHeaders(),
        body: JSON.stringify(msg),
        cache: 'no-cache',
    });

    if (response.ok) {
        await deleteCharacter(name, avatar);

        if (delete_chats) {
            for (const chat of pastChats) {
                const name = chat.file_name.replace('.jsonl', '');
                await eventSource.emit(event_types.CHAT_DELETED, name);
            }
        }
    } else {
        console.error('Failed to delete character: ', response.status, response.statusText);
    }
}

/**
 * Function to delete a character from UI after character deletion API success.
 * It manages necessary UI changes such as closing advanced editing popup, unsetting
 * character ID, resetting characters array and chat metadata, deselecting character's tab
 * panel, removing character name from navigation tabs, clearing chat, removing character's
 * avatar from tag_map, fetching updated list of characters and updating the 'deleted
 * character' message.
 * It also ensures to save the settings after all the operations.
 *
 * @param {string} name - The name of the character to be deleted.
 * @param {string} avatar - The avatar URL of the character to be deleted.
 * @param {boolean} reloadCharacters - Whether the character list should be refreshed after deletion.
 */
export async function deleteCharacter(name, avatar, reloadCharacters = true) {
    await clearChat();
    $('#character_cross').click();
    this_chid = 'invalid-safety-id';
    characters.length = 0;
    name2 = systemUserName;
    chat = [...safetychat];
    chat_metadata = {};
    $(document.getElementById('rm_button_selected_ch')).children('h2').text('');
    this_chid = undefined;
    delete tag_map[avatar];
    if (reloadCharacters) await getCharacters();
    select_rm_info('char_delete', name);
    await printMessages();
    saveSettingsDebounced();
}

function doTogglePanels() {
    $('#option_settings').trigger('click');
}

function addDebugFunctions() {
    const doBackfill = async () => {
        for (const message of chat) {
            // System messages are not counted
            if (message.is_system) {
                continue;
            }

            if (!message.extra) {
                message.extra = {};
            }

            message.extra.token_count = getTokenCount(message.mes, 0);
        }

        await saveChatConditional();
        await reloadCurrentChat();
    };

    registerDebugFunction('backfillTokenCounts', 'Backfill token counters',
        `Recalculates token counts of all messages in the current chat to refresh the counters.
        Useful when you switch between models that have different tokenizers.
        This is a visual change only. Your chat will be reloaded.`, doBackfill);

    registerDebugFunction('generationTest', 'Send a generation request', 'Generates text using the currently selected API.', async () => {
        const text = prompt('Input text:', 'Hello');
        toastr.info('Working on it...');
        const message = await generateRaw(text, null, '');
        alert(message);
    });

    registerDebugFunction('clearPrompts', 'Delete itemized prompts', 'Deletes all itemized prompts from the local storage.', async () => {
        await clearItemizedPrompts();
        toastr.info('Itemized prompts deleted.');
        if (getCurrentChatId()) {
            await reloadCurrentChat();
        }
    });
}

jQuery(async function () {

    if (isMobile()) {
        console.debug('hiding movingUI and sheldWidth toggles for mobile');
        $('#sheldWidthToggleBlock').hide();
        $('#movingUIModeCheckBlock').hide();

    }

    async function doForceSave() {
        await saveSettings();
        await saveChatConditional();
        toastr.success('Chat and settings saved.');
    }

    registerSlashCommand('dupe', DupeChar, [], '– duplicates the currently selected character', true, true);
    registerSlashCommand('api', connectAPISlash, [], `<span class="monospace">(${Object.keys(CONNECT_API_MAP).join(', ')})</span> – connect to an API`, true, true);
    registerSlashCommand('impersonate', doImpersonate, ['imp'], '– calls an impersonation response', true, true);
    registerSlashCommand('delchat', doDeleteChat, [], '– deletes the current chat', true, true);
    registerSlashCommand('getchatname', doGetChatName, [], '– returns the name of the current chat file into the pipe', false, true);
    registerSlashCommand('closechat', doCloseChat, [], '– closes the current chat', true, true);
    registerSlashCommand('panels', doTogglePanels, ['togglepanels'], '– toggle UI panels on/off', true, true);
    registerSlashCommand('forcesave', doForceSave, [], '– forces a save of the current chat and settings', true, true);
    registerSlashCommand('instruct', selectInstructCallback, [], '<span class="monospace">(name)</span> – selects instruct mode preset by name', true, true);
    registerSlashCommand('instruct-on', enableInstructCallback, [], '– enables instruct mode', true, true);
    registerSlashCommand('instruct-off', disableInstructCallback, [], '– disables instruct mode', true, true);
    registerSlashCommand('context', selectContextCallback, [], '<span class="monospace">(name)</span> – selects context template by name', true, true);
    registerSlashCommand('chat-manager', () => $('#option_select_chat').trigger('click'), ['chat-history', 'manage-chats'], '– opens the chat manager for the current character/group', true, true);

    setTimeout(function () {
        $('#groupControlsToggle').trigger('click');
        $('#groupCurrentMemberListToggle .inline-drawer-icon').trigger('click');
    }, 200);

    $('#chat').on('mousewheel touchstart', () => {
        scrollLock = true;
    });

    $(document).on('click', '.api_loading', cancelStatusCheck);

    //////////INPUT BAR FOCUS-KEEPING LOGIC/////////////
    let S_TAPreviouslyFocused = false;
    $('#send_textarea').on('focusin focus click', () => {
        S_TAPreviouslyFocused = true;
    });
    $('#options_button, #send_but, #option_regenerate, #option_continue, #mes_continue').on('click', () => {
        if (S_TAPreviouslyFocused) {
            $('#send_textarea').focus();
        }
    });
    $(document).click(event => {
        if ($(':focus').attr('id') !== 'send_textarea') {
            var validIDs = ['options_button', 'send_but', 'mes_continue', 'send_textarea', 'option_regenerate', 'option_continue'];
            if (!validIDs.includes($(event.target).attr('id'))) {
                S_TAPreviouslyFocused = false;
            }
        } else {
            S_TAPreviouslyFocused = true;
        }
    });

    /////////////////

    $('#swipes-checkbox').change(function () {
        swipes = !!$('#swipes-checkbox').prop('checked');
        if (swipes) {
            //console.log('toggle change calling showswipebtns');
            showSwipeButtons();
        } else {
            hideSwipeButtons();
        }
        saveSettingsDebounced();
    });

    ///// SWIPE BUTTON CLICKS ///////

    $(document).on('click', '.swipe_right', swipe_right);

    $(document).on('click', '.swipe_left', swipe_left);

    $('#character_search_bar').on('input', function () {
        const searchValue = String($(this).val()).toLowerCase();
        entitiesFilter.setFilterData(FILTER_TYPES.SEARCH, searchValue);
    });

    $('#persona_search_bar').on('input', function () {
        const searchValue = String($(this).val()).toLowerCase();
        personasFilter.setFilterData(FILTER_TYPES.PERSONA_SEARCH, searchValue);
    });

    $('#mes_continue').on('click', function () {
        $('#option_continue').trigger('click');
    });

    $('#send_but').on('click', function () {
        sendTextareaMessage();
    });

    //menu buttons setup

    $('#rm_button_settings').click(function () {
        selected_button = 'settings';
        menu_type = 'settings';
        selectRightMenuWithAnimation('rm_api_block');
    });
    $('#rm_button_characters').click(function () {
        selected_button = 'characters';
        select_rm_characters();
    });
    $('#rm_button_back').click(function () {
        selected_button = 'characters';
        select_rm_characters();
    });
    $('#rm_button_create').click(function () {
        selected_button = 'create';
        select_rm_create();
    });
    $('#rm_button_selected_ch').click(function () {
        if (selected_group) {
            select_group_chats(selected_group);
        } else {
            selected_button = 'character_edit';
            select_selected_character(this_chid);
        }
        $('#character_search_bar').val('').trigger('input');
    });

    $(document).on('click', '.character_select', async function () {
        const id = $(this).attr('chid');
        await selectCharacterById(id);
    });

    $(document).on('click', '.bogus_folder_select', function () {
        const tagId = $(this).attr('tagid');
        console.log('Bogus folder clicked', tagId);

        const filterData = structuredClone(entitiesFilter.getFilterData(FILTER_TYPES.TAG));

        if (!Array.isArray(filterData.selected)) {
            filterData.selected = [];
            filterData.excluded = [];
            filterData.bogus = false;
        }

        if (tagId === 'back') {
            filterData.selected.pop();
            filterData.bogus = filterData.selected.length > 0;
        } else {
            filterData.selected.push(tagId);
            filterData.bogus = true;
        }

        entitiesFilter.setFilterData(FILTER_TYPES.TAG, filterData);
    });

    $(document).on('input', '.edit_textarea', function () {
        scroll_holder = $('#chat').scrollTop();
        $(this).height(0).height(this.scrollHeight);
        is_use_scroll_holder = true;
    });
    $('#chat').on('scroll', function () {
        if (is_use_scroll_holder) {
            $('#chat').scrollTop(scroll_holder);
            is_use_scroll_holder = false;
        }
    });

    $(document).on('click', '.mes', function () {
        //when a 'delete message' parent div is clicked
        // and we are in delete mode and del_checkbox is visible
        if (!is_delete_mode || !$(this).children('.del_checkbox').is(':visible')) {
            return;
        }
        $('.mes').children('.del_checkbox').each(function () {
            $(this).prop('checked', false);
            $(this).parent().css('background', css_mes_bg);
        });
        $(this).css('background', '#600'); //sets the bg of the mes selected for deletion
        var i = Number($(this).attr('mesid')); //checks the message ID in the chat
        this_del_mes = i;
        while (i < chat.length) {
            //as long as the current message ID is less than the total chat length
            $('.mes[mesid=\'' + i + '\']').css('background', '#600'); //sets the bg of the all msgs BELOW the selected .mes
            $('.mes[mesid=\'' + i + '\']')
                .children('.del_checkbox')
                .prop('checked', true);
            i++;
            //console.log(i);
        }
    });

    $(document).on('click', '#user_avatar_block .avatar-container', setUserAvatar);
    $(document).on('click', '#user_avatar_block .avatar_upload', function () {
        $('#avatar_upload_overwrite').val('');
        $('#avatar_upload_file').trigger('click');
    });
    $(document).on('click', '#user_avatar_block .set_persona_image', function (e) {
        e.stopPropagation();
        const avatarId = $(this).closest('.avatar-container').find('.avatar').attr('imgfile');

        if (!avatarId) {
            console.log('no imgfile');
            return;
        }

        $('#avatar_upload_overwrite').val(avatarId);
        $('#avatar_upload_file').trigger('click');
    });
    $('#avatar_upload_file').on('change', uploadUserAvatar);

    $(document).on('click', '.PastChat_cross', function (e) {
        e.stopPropagation();
        chat_file_for_del = $(this).attr('file_name');
        console.debug('detected cross click for' + chat_file_for_del);
        popup_type = 'del_chat';
        callPopup('<h3>Delete the Chat File?</h3>');
    });

    $('#advanced_div').click(function () {
        if (!is_advanced_char_open) {
            is_advanced_char_open = true;
            $('#character_popup').css('display', 'flex');
            $('#character_popup').css('opacity', 0.0);
            $('#character_popup').transition({
                opacity: 1.0,
                duration: animation_duration,
                easing: animation_easing,
            });
        } else {
            is_advanced_char_open = false;
            $('#character_popup').css('display', 'none');
        }
    });

    $('#character_cross').click(function () {
        is_advanced_char_open = false;
        $('#character_popup').transition({
            opacity: 0,
            duration: animation_duration,
            easing: animation_easing,
        });
        setTimeout(function () { $('#character_popup').css('display', 'none'); }, animation_duration);
    });

    $('#character_popup_ok').click(function () {
        is_advanced_char_open = false;
        $('#character_popup').css('display', 'none');
    });

    $('#dialogue_popup_ok').click(async function (e, customData) {
        const fromSlashCommand = customData?.fromSlashCommand || false;
        dialogueCloseStop = false;
        $('#shadow_popup').transition({
            opacity: 0,
            duration: animation_duration,
            easing: animation_easing,
        });
        setTimeout(function () {
            if (dialogueCloseStop) return;
            $('#shadow_popup').css('display', 'none');
            $('#dialogue_popup').removeClass('large_dialogue_popup');
            $('#dialogue_popup').removeClass('wide_dialogue_popup');
        }, animation_duration);

        //      $("#shadow_popup").css("opacity:", 0.0);

        if (popup_type == 'avatarToCrop') {
            dialogueResolve($('#avatarToCrop').data('cropper').getCroppedCanvas().toDataURL('image/jpeg'));
        }

        if (popup_type == 'del_chat') {
            //close past chat popup
            $('#select_chat_cross').trigger('click');
            showLoader();
            if (selected_group) {
                await deleteGroupChat(selected_group, chat_file_for_del);
            } else {
                await delChat(chat_file_for_del);
            }

            if (fromSlashCommand) {  // When called from `/delchat` command, don't re-open the history view.
                $('#options').hide();  // hide option popup menu
                hideLoader();
            } else {  // Open the history view again after 2 seconds (delay to avoid edge cases for deleting last chat).
                setTimeout(function () {
                    $('#option_select_chat').click();
                    $('#options').hide();  // hide option popup menu
                    hideLoader();
                }, 2000);
            }
        }
        if (popup_type == 'del_ch') {
            const deleteChats = !!$('#del_char_checkbox').prop('checked');
            await handleDeleteCharacter(popup_type, this_chid, deleteChats);
            eventSource.emit('characterDeleted', { id: this_chid, character: characters[this_chid] });
        }
        if (popup_type == 'alternate_greeting' && menu_type !== 'create') {
            createOrEditCharacter();
        }
        if (popup_type === 'del_group') {
            const groupId = $('#dialogue_popup').data('group_id');

            if (groupId) {
                deleteGroup(groupId);
            }
        }
        //Make a new chat for selected character
        if (
            popup_type == 'new_chat' &&
            (selected_group || this_chid !== undefined) &&
            menu_type != 'create'
        ) {
            //Fix it; New chat doesn't create while open create character menu
            await clearChat();
            chat.length = 0;

            if (selected_group) {
                await createNewGroupChat(selected_group);
            }
            else {
                //RossAscends: added character name to new chat filenames and replaced Date.now() with humanizedDateTime;
                chat_metadata = {};
                characters[this_chid].chat = `${name2} - ${humanizedDateTime()}`;
                $('#selected_chat_pole').val(characters[this_chid].chat);
                await getChat();
                await createOrEditCharacter();
            }
        }

        rawPromptPopper.update();
        $('#rawPromptPopup').hide();

        if (dialogueResolve) {
            if (popup_type == 'input') {
                dialogueResolve($('#dialogue_popup_input').val());
                $('#dialogue_popup_input').val('');

            }
            else {
                dialogueResolve(true);

            }

            dialogueResolve = null;
        }
    });

    $('#dialogue_popup_cancel').click(function (e) {
        dialogueCloseStop = false;
        $('#shadow_popup').transition({
            opacity: 0,
            duration: animation_duration,
            easing: animation_easing,
        });
        setTimeout(function () {
            if (dialogueCloseStop) return;
            $('#shadow_popup').css('display', 'none');
            $('#dialogue_popup').removeClass('large_dialogue_popup');
        }, animation_duration);

        //$("#shadow_popup").css("opacity:", 0.0);
        popup_type = '';

        if (dialogueResolve) {
            dialogueResolve(false);
            dialogueResolve = null;
        }

    });

    $('#add_avatar_button').change(function () {
        read_avatar_load(this);
    });

    $('#form_create').submit(createOrEditCharacter);

    $('#delete_button').on('click', function () {
        popup_type = 'del_ch';
        callPopup(`
                <h3>Delete the character?</h3>
                <b>THIS IS PERMANENT!<br><br>
                <label for="del_char_checkbox" class="checkbox_label justifyCenter">
                    <input type="checkbox" id="del_char_checkbox" />
                    <span>Also delete the chat files</span>
                </label><br></b>`,
        );
    });

    //////// OPTIMIZED ALL CHAR CREATION/EDITING TEXTAREA LISTENERS ///////////////

    $('#character_name_pole').on('input', function () {
        if (menu_type == 'create') {
            create_save.name = String($('#character_name_pole').val());
        }
    });

    const elementsToUpdate = {
        '#description_textarea': function () { create_save.description = String($('#description_textarea').val()); },
        '#creator_notes_textarea': function () { create_save.creator_notes = String($('#creator_notes_textarea').val()); },
        '#character_version_textarea': function () { create_save.character_version = String($('#character_version_textarea').val()); },
        '#system_prompt_textarea': function () { create_save.system_prompt = String($('#system_prompt_textarea').val()); },
        '#post_history_instructions_textarea': function () { create_save.post_history_instructions = String($('#post_history_instructions_textarea').val()); },
        '#creator_textarea': function () { create_save.creator = String($('#creator_textarea').val()); },
        '#tags_textarea': function () { create_save.tags = String($('#tags_textarea').val()); },
        '#personality_textarea': function () { create_save.personality = String($('#personality_textarea').val()); },
        '#scenario_pole': function () { create_save.scenario = String($('#scenario_pole').val()); },
        '#mes_example_textarea': function () { create_save.mes_example = String($('#mes_example_textarea').val()); },
        '#firstmessage_textarea': function () { create_save.first_message = String($('#firstmessage_textarea').val()); },
        '#talkativeness_slider': function () { create_save.talkativeness = Number($('#talkativeness_slider').val()); },
        '#depth_prompt_prompt': function () { create_save.depth_prompt_prompt = String($('#depth_prompt_prompt').val()); },
        '#depth_prompt_depth': function () { create_save.depth_prompt_depth = Number($('#depth_prompt_depth').val()); },
    };

    Object.keys(elementsToUpdate).forEach(function (id) {
        $(id).on('input', function () {
            if (menu_type == 'create') {
                elementsToUpdate[id]();
            } else {
                saveCharacterDebounced();
            }
        });
    });

    $('#favorite_button').on('click', function () {
        updateFavButtonState(!fav_ch_checked);
        if (menu_type != 'create') {
            saveCharacterDebounced();
        }
    });

    /* $("#renameCharButton").on('click', renameCharacter); */

    $(document).on('click', '.renameChatButton', async function (e) {
        e.stopPropagation();
        const old_filenamefull = $(this).closest('.select_chat_block_wrapper').find('.select_chat_block_filename').text();
        const old_filename = old_filenamefull.replace('.jsonl', '');

        const popupText = `<h3>Enter the new name for the chat:<h3>
        <small>!!Using an existing filename will produce an error!!<br>
        This will break the link between checkpoint chats.<br>
        No need to add '.jsonl' at the end.<br>
        </small>`;
        const newName = await callPopup(popupText, 'input', old_filename);

        if (!newName || newName == old_filename) {
            console.log('no new name found, aborting');
            return;
        }

        const body = {
            is_group: !!selected_group,
            avatar_url: characters[this_chid]?.avatar,
            original_file: `${old_filename}.jsonl`,
            renamed_file: `${newName}.jsonl`,
        };

        try {
            showLoader();
            const response = await fetch('/api/chats/rename', {
                method: 'POST',
                body: JSON.stringify(body),
                headers: getRequestHeaders(),
            });

            if (!response.ok) {
                throw new Error('Unsuccessful request.');
            }

            const data = response.json();

            if (data.error) {
                throw new Error('Server returned an error.');
            }

            if (selected_group) {
                await renameGroupChat(selected_group, old_filename, newName);
            }
            else {
                if (characters[this_chid].chat == old_filename) {
                    characters[this_chid].chat = newName;
                    await createOrEditCharacter();
                }
            }

            await reloadCurrentChat();

            await delay(250);
            $('#option_select_chat').trigger('click');
            $('#options').hide();
        } catch {
            hideLoader();
            await delay(500);
            await callPopup('An error has occurred. Chat was not renamed.', 'text');
        } finally {
            hideLoader();
        }
    });

    $(document).on('click', '.exportChatButton, .exportRawChatButton', async function (e) {
        e.stopPropagation();
        const format = $(this).data('format') || 'txt';
        await saveChatConditional();
        const filenamefull = $(this).closest('.select_chat_block_wrapper').find('.select_chat_block_filename').text();
        console.log(`exporting ${filenamefull} in ${format} format`);

        const filename = filenamefull.replace('.jsonl', '');
        const body = {
            is_group: !!selected_group,
            avatar_url: characters[this_chid]?.avatar,
            file: `${filename}.jsonl`,
            exportfilename: `${filename}.${format}`,
            format: format,
        };
        console.log(body);
        try {
            const response = await fetch('/api/chats/export', {
                method: 'POST',
                body: JSON.stringify(body),
                headers: getRequestHeaders(),
            });
            const data = await response.json();
            if (!response.ok) {
                // display error message
                console.log(data.message);
                await delay(250);
                toastr.error(`Error: ${data.message}`);
                return;
            } else {
                const mimeType = format == 'txt' ? 'text/plain' : 'application/octet-stream';
                // success, handle response data
                console.log(data);
                await delay(250);
                toastr.success(data.message);
                download(data.result, body.exportfilename, mimeType);
            }
        } catch (error) {
            // display error message
            console.log(`An error has occurred: ${error.message}`);
            await delay(250);
            toastr.error(`Error: ${error.message}`);
        }
    });

    ///////////////////////////////////////////////////////////////////////////////////

    $('#api_button').click(function (e) {
        if ($('#api_url_text').val() != '') {
            let value = formatKoboldUrl(String($('#api_url_text').val()).trim());

            if (!value) {
                toastr.error('Please enter a valid URL.');
                return;
            }

            $('#api_url_text').val(value);
            api_server = value;
            startStatusLoading();

            main_api = 'kobold';
            saveSettingsDebounced();
            getStatusKobold();
        }
    });

    $('#api_button_textgenerationwebui').on('click', async function (e) {
        const mancerKey = String($('#api_key_mancer').val()).trim();
        if (mancerKey.length) {
            await writeSecret(SECRET_KEYS.MANCER, mancerKey);
        }

        const aphroditeKey = String($('#api_key_aphrodite').val()).trim();
        if (aphroditeKey.length) {
            await writeSecret(SECRET_KEYS.APHRODITE, aphroditeKey);
        }

        const tabbyKey = String($('#api_key_tabby').val()).trim();
        if (tabbyKey.length) {
            await writeSecret(SECRET_KEYS.TABBY, tabbyKey);
        }

        const togetherKey = String($('#api_key_togetherai').val()).trim();
        if (togetherKey.length) {
            await writeSecret(SECRET_KEYS.TOGETHERAI, togetherKey);
        }

<<<<<<< HEAD
        const infermaticAIKey = String($('#api_key_infermaticai').val()).trim();
        if (infermaticAIKey.length) {
            await writeSecret(SECRET_KEYS.INFERMATICAI, infermaticAIKey);
=======
        const oobaKey = String($('#api_key_ooba').val()).trim();
        if (oobaKey.length) {
            await writeSecret(SECRET_KEYS.OOBA, oobaKey);
>>>>>>> 2d152d27
        }

        validateTextGenUrl();
        startStatusLoading();
        main_api = 'textgenerationwebui';
        saveSettingsDebounced();
        getStatusTextgen();
    });

    $('#api_button_novel').on('click', async function (e) {
        e.stopPropagation();
        const api_key_novel = String($('#api_key_novel').val()).trim();

        if (api_key_novel.length) {
            await writeSecret(SECRET_KEYS.NOVEL, api_key_novel);
        }

        if (!secret_state[SECRET_KEYS.NOVEL]) {
            console.log('No secret key saved for NovelAI');
            return;
        }

        startStatusLoading();
        // Check near immediately rather than waiting for up to 90s
        await getStatusNovel();
    });

    var button = $('#options_button');
    var menu = $('#options');

    function showMenu() {
        showBookmarksButtons();
        // menu.stop()
        menu.fadeIn(animation_duration);
        optionsPopper.update();
    }

    function hideMenu() {
        // menu.stop();
        menu.fadeOut(animation_duration);
        optionsPopper.update();
    }

    function isMouseOverButtonOrMenu() {
        return menu.is(':hover') || button.is(':hover');
    }

    button.on('click', function () {
        if (menu.is(':visible')) {
            hideMenu();
        } else {
            showMenu();
        }
    });
    button.on('blur', function () {
        //delay to prevent menu hiding when mouse leaves button into menu
        setTimeout(() => {
            if (!isMouseOverButtonOrMenu()) { hideMenu(); }
        }, 100);
    });
    menu.on('blur', function () {
        //delay to prevent menu hide when mouseleaves menu into button
        setTimeout(() => {
            if (!isMouseOverButtonOrMenu()) { hideMenu(); }
        }, 100);
    });
    $(document).on('click', function () {
        if (!isMouseOverButtonOrMenu() && menu.is(':visible')) { hideMenu(); }
    });

    /* $('#set_chat_scenario').on('click', setScenarioOverride); */

    ///////////// OPTIMIZED LISTENERS FOR LEFT SIDE OPTIONS POPUP MENU //////////////////////
    $('#options [id]').on('click', async function (event, customData) {
        const fromSlashCommand = customData?.fromSlashCommand || false;
        var id = $(this).attr('id');

        if (id == 'option_select_chat') {
            if ((selected_group && !is_group_generating) || (this_chid !== undefined && !is_send_press) || fromSlashCommand) {
                await displayPastChats();
                //this is just to avoid the shadow for past chat view when using /delchat
                //however, the dialog popup still gets one..
                if (!fromSlashCommand) {
                    console.log('displaying shadow');
                    $('#shadow_select_chat_popup').css('display', 'block');
                    $('#shadow_select_chat_popup').css('opacity', 0.0);
                    $('#shadow_select_chat_popup').transition({
                        opacity: 1.0,
                        duration: animation_duration,
                        easing: animation_easing,
                    });
                }
            }
        }

        else if (id == 'option_start_new_chat') {
            if ((selected_group || this_chid !== undefined) && !is_send_press) {
                popup_type = 'new_chat';
                callPopup('<h3>Start new chat?</h3>');
            }
        }

        else if (id == 'option_regenerate') {
            closeMessageEditor();
            if (is_send_press == false) {
                //hideSwipeButtons();

                if (selected_group) {
                    regenerateGroup();
                }
                else {
                    is_send_press = true;
                    Generate('regenerate');
                }
            }
        }

        else if (id == 'option_impersonate') {
            if (is_send_press == false || fromSlashCommand) {
                is_send_press = true;
                Generate('impersonate');
            }
        }

        else if (id == 'option_continue') {
            if (is_send_press == false || fromSlashCommand) {
                is_send_press = true;
                Generate('continue');
            }
        }

        else if (id == 'option_delete_mes') {
            setTimeout(() => openMessageDelete(fromSlashCommand), animation_duration);
        }

        else if (id == 'option_close_chat') {
            if (is_send_press == false) {
                await clearChat();
                chat.length = 0;
                resetSelectedGroup();
                setCharacterId(undefined);
                setCharacterName('');
                setActiveCharacter(null);
                setActiveGroup(null);
                this_edit_mes_id = undefined;
                chat_metadata = {};
                selected_button = 'characters';
                $('#rm_button_selected_ch').children('h2').text('');
                select_rm_characters();
                sendSystemMessage(system_message_types.WELCOME);
                eventSource.emit(event_types.CHAT_CHANGED, getCurrentChatId());
                await getClientVersion();
            } else {
                toastr.info('Please stop the message generation first.');
            }
        }

        else if (id === 'option_settings') {
            //var checkBox = document.getElementById("waifuMode");
            var topBar = document.getElementById('top-bar');
            var topSettingsHolder = document.getElementById('top-settings-holder');
            var divchat = document.getElementById('chat');

            //if (checkBox.checked) {
            if (topBar.style.display === 'none') {
                topBar.style.display = ''; // or "inline-block" if that's the original display value
                topSettingsHolder.style.display = ''; // or "inline-block" if that's the original display value

                divchat.style.borderRadius = '';
                divchat.style.backgroundColor = '';

            } else {

                divchat.style.borderRadius = '10px'; // Adjust the value to control the roundness of the corners
                divchat.style.backgroundColor = ''; // Set the background color to your preference

                topBar.style.display = 'none';
                topSettingsHolder.style.display = 'none';
            }
            //}
        }
        hideMenu();
    });

    $('#newChatFromManageScreenButton').on('click', function () {
        setTimeout(() => {
            $('#option_start_new_chat').trigger('click');
        }, 1);
        setTimeout(() => {
            $('#dialogue_popup_ok').trigger('click');
        }, 1);
        $('#select_chat_cross').trigger('click');

    });

    //////////////////////////////////////////////////////////////////////////////////////////////

    //functionality for the cancel delete messages button, reverts to normal display of input form
    $('#dialogue_del_mes_cancel').click(function () {
        $('#dialogue_del_mes').css('display', 'none');
        $('#send_form').css('display', css_send_form_display);
        $('.del_checkbox').each(function () {
            $(this).css('display', 'none');
            $(this).parent().children('.for_checkbox').css('display', 'block');
            $(this).parent().css('background', css_mes_bg);
            $(this).prop('checked', false);
        });
        showSwipeButtons();
        this_del_mes = -1;
        is_delete_mode = false;
    });

    //confirms message deletion with the "ok" button
    $('#dialogue_del_mes_ok').click(async function () {
        $('#dialogue_del_mes').css('display', 'none');
        $('#send_form').css('display', css_send_form_display);
        $('.del_checkbox').each(function () {
            $(this).css('display', 'none');
            $(this).parent().children('.for_checkbox').css('display', 'block');
            $(this).parent().css('background', css_mes_bg);
            $(this).prop('checked', false);
        });

        if (this_del_mes >= 0) {
            $('.mes[mesid=\'' + this_del_mes + '\']')
                .nextAll('div')
                .remove();
            $('.mes[mesid=\'' + this_del_mes + '\']').remove();
            chat.length = this_del_mes;
            await saveChatConditional();
            var $textchat = $('#chat');
            $textchat.scrollTop($textchat[0].scrollHeight);
            eventSource.emit(event_types.MESSAGE_DELETED, chat.length);
            $('#chat .mes').last().addClass('last_mes');
            $('#chat .mes').eq(-2).removeClass('last_mes');
        } else {
            console.log('this_del_mes is not >= 0, not deleting');
        }

        showSwipeButtons();
        this_del_mes = -1;
        is_delete_mode = false;
    });

    $('#settings_preset').change(function () {
        if ($('#settings_preset').find(':selected').val() != 'gui') {
            preset_settings = $('#settings_preset').find(':selected').text();
            const preset = koboldai_settings[koboldai_setting_names[preset_settings]];
            loadKoboldSettings(preset);
            setGenerationParamsFromPreset(preset);
            $('#kobold_api-settings').find('input').prop('disabled', false);
            $('#kobold_api-settings').css('opacity', 1.0);
            $('#kobold_order')
                .css('opacity', 1)
                .sortable('enable');
        } else {
            //$('.button').disableSelection();
            preset_settings = 'gui';

            $('#kobold_api-settings').find('input').prop('disabled', true);
            $('#kobold_api-settings').css('opacity', 0.5);

            $('#kobold_order')
                .css('opacity', 0.5)
                .sortable('disable');
        }
        saveSettingsDebounced();
    });

    $('#settings_preset_novel').change(function () {
        nai_settings.preset_settings_novel = $('#settings_preset_novel')
            .find(':selected')
            .text();

        const preset = novelai_settings[novelai_setting_names[nai_settings.preset_settings_novel]];
        loadNovelPreset(preset);
        amount_gen = Number($('#amount_gen').val());
        max_context = Number($('#max_context').val());

        saveSettingsDebounced();
    });

    $('#main_api').change(function () {
        cancelStatusCheck();
        changeMainAPI();
        saveSettingsDebounced();
    });

    ////////////////// OPTIMIZED RANGE SLIDER LISTENERS////////////////

    var sliderLocked = true;
    var sliderTimer;

    $('input[type=\'range\']').on('touchstart', function () {
        // Unlock the slider after 300ms
        setTimeout(function () {
            sliderLocked = false;
            $(this).css('background-color', 'var(--SmartThemeQuoteColor)');
        }.bind(this), 300);
    });

    $('input[type=\'range\']').on('touchend', function () {
        clearTimeout(sliderTimer);
        $(this).css('background-color', '');
        sliderLocked = true;
    });

    $('input[type=\'range\']').on('touchmove', function (event) {
        if (sliderLocked) {
            event.preventDefault();
        }
    });

    const sliders = [
        {
            sliderId: '#amount_gen',
            counterId: '#amount_gen_counter',
            format: (val) => `${val}`,
            setValue: (val) => { amount_gen = Number(val); },
        },
        {
            sliderId: '#max_context',
            counterId: '#max_context_counter',
            format: (val) => `${val}`,
            setValue: (val) => { max_context = Number(val); },
        },
    ];

    sliders.forEach(slider => {
        $(document).on('input', slider.sliderId, function () {
            const value = $(this).val();
            const formattedValue = slider.format(value);
            slider.setValue(value);
            $(slider.counterId).val(formattedValue);
            saveSettingsDebounced();
        });
    });

    //////////////////////////////////////////////////////////////

    $('#select_chat_cross').click(function () {
        $('#shadow_select_chat_popup').transition({
            opacity: 0,
            duration: animation_duration,
            easing: animation_easing,
        });
        setTimeout(function () { $('#shadow_select_chat_popup').css('display', 'none'); }, animation_duration);
        //$("#shadow_select_chat_popup").css("display", "none");
        $('#load_select_chat_div').css('display', 'block');
    });

    if (navigator.clipboard === undefined) {
        // No clipboard support
        $('.mes_copy').remove();
    }
    else {
        $(document).on('pointerup', '.mes_copy', function () {
            if (this_chid !== undefined || selected_group) {
                const message = $(this).closest('.mes');

                if (message.data('isSystem')) {
                    return;
                }
                try {
                    var edit_mes_id = $(this).closest('.mes').attr('mesid');
                    var text = chat[edit_mes_id]['mes'];
                    navigator.clipboard.writeText(text);
                    toastr.info('Copied!', '', { timeOut: 2000 });
                } catch (err) {
                    console.error('Failed to copy: ', err);
                }
            }
        });
    }

    $(document).on('pointerup', '.mes_prompt', function () {
        let mesIdForItemization = $(this).closest('.mes').attr('mesId');
        console.log(`looking for mesID: ${mesIdForItemization}`);
        if (itemizedPrompts.length !== undefined && itemizedPrompts.length !== 0) {
            promptItemize(itemizedPrompts, mesIdForItemization);
        }
    });

    $(document).on('pointerup', '#copyPromptToClipboard', function () {
        let rawPrompt = itemizedPrompts[PromptArrayItemForRawPromptDisplay].rawPrompt;
        let rawPromptValues = rawPrompt;

        if (Array.isArray(rawPrompt)) {
            rawPromptValues = rawPrompt.map(x => x.content).join('\n');
        }

        navigator.clipboard.writeText(rawPromptValues);
        toastr.info('Copied!', '', { timeOut: 2000 });
    });

    $(document).on('pointerup', '#showRawPrompt', function () {
        //console.log(itemizedPrompts[PromptArrayItemForRawPromptDisplay].rawPrompt);
        console.log(PromptArrayItemForRawPromptDisplay);
        console.log(itemizedPrompts);
        console.log(itemizedPrompts[PromptArrayItemForRawPromptDisplay].rawPrompt);

        let rawPrompt = itemizedPrompts[PromptArrayItemForRawPromptDisplay].rawPrompt;
        let rawPromptValues = rawPrompt;

        if (Array.isArray(rawPrompt)) {
            rawPromptValues = rawPrompt.map(x => x.content).join('\n');
        }

        //let DisplayStringifiedPrompt = JSON.stringify(itemizedPrompts[PromptArrayItemForRawPromptDisplay].rawPrompt).replace(/\n+/g, '<br>');
        $('#rawPromptWrapper').text(rawPromptValues);
        rawPromptPopper.update();
        $('#rawPromptPopup').toggle();
    });

    //********************
    //***Message Editor***
    $(document).on('click', '.mes_edit', async function () {
        if (this_chid !== undefined || selected_group) {
            // Previously system messages we're allowed to be edited
            /*const message = $(this).closest(".mes");

            if (message.data("isSystem")) {
                return;
            }*/

            let chatScrollPosition = $('#chat').scrollTop();
            if (this_edit_mes_id !== undefined) {
                let mes_edited = $(`#chat [mesid="${this_edit_mes_id}"]`).find('.mes_edit_done');
                if (Number(edit_mes_id) == chat.length - 1) { //if the generating swipe (...)
                    let run_edit = true;
                    if (chat[edit_mes_id]['swipe_id'] !== undefined) {
                        if (chat[edit_mes_id]['swipes'].length === chat[edit_mes_id]['swipe_id']) {
                            run_edit = false;
                        }
                    }
                    if (run_edit) {
                        hideSwipeButtons();
                    }
                }
                await messageEditDone(mes_edited);
            }
            $(this).closest('.mes_block').find('.mes_text').empty();
            $(this).closest('.mes_block').find('.mes_buttons').css('display', 'none');
            $(this).closest('.mes_block').find('.mes_edit_buttons').css('display', 'inline-flex');
            var edit_mes_id = $(this).closest('.mes').attr('mesid');
            this_edit_mes_id = edit_mes_id;

            var text = chat[edit_mes_id]['mes'];
            if (chat[edit_mes_id]['is_user']) {
                this_edit_mes_chname = name1;
            } else if (chat[edit_mes_id]['force_avatar']) {
                this_edit_mes_chname = chat[edit_mes_id]['name'];
            } else {
                this_edit_mes_chname = name2;
            }
            if (power_user.trim_spaces) {
                text = text.trim();
            }
            $(this)
                .closest('.mes_block')
                .find('.mes_text')
                .append(
                    '<textarea id=\'curEditTextarea\' class=\'edit_textarea\' style=\'max-width:auto;\'></textarea>',
                );
            $('#curEditTextarea').val(text);
            let edit_textarea = $(this)
                .closest('.mes_block')
                .find('.edit_textarea');
            edit_textarea.height(0);
            edit_textarea.height(edit_textarea[0].scrollHeight);
            edit_textarea.focus();
            edit_textarea[0].setSelectionRange(     //this sets the cursor at the end of the text
                edit_textarea.val().length,
                edit_textarea.val().length,
            );
            if (this_edit_mes_id == chat.length - 1) {
                $('#chat').scrollTop(chatScrollPosition);
            }

            updateEditArrowClasses();
        }
    });

    $(document).on('input', '#curEditTextarea', function () {
        if (power_user.auto_save_msg_edits === true) {
            messageEditAuto($(this));
        }
    });

    $(document).on('click', '.extraMesButtonsHint', function (e) {
        const elmnt = e.target;
        $(elmnt).transition({
            opacity: 0,
            duration: animation_duration,
            easing: 'ease-in-out',
        });
        setTimeout(function () {
            $(elmnt).hide();
            $(elmnt).siblings('.extraMesButtons').css('opcacity', '0');
            $(elmnt).siblings('.extraMesButtons').css('display', 'flex');
            $(elmnt).siblings('.extraMesButtons').transition({
                opacity: 1,
                duration: animation_duration,
                easing: 'ease-in-out',
            });
        }, animation_duration);
    });

    $(document).on('click', function (e) {
        // Expanded options don't need to be closed
        if (power_user.expand_message_actions) {
            return;
        }

        // Check if the click was outside the relevant elements
        if (!$(e.target).closest('.extraMesButtons, .extraMesButtonsHint').length) {
            // Transition out the .extraMesButtons first
            $('.extraMesButtons:visible').transition({
                opacity: 0,
                duration: animation_duration,
                easing: 'ease-in-out',
                complete: function () {
                    $(this).hide(); // Hide the .extraMesButtons after the transition

                    // Transition the .extraMesButtonsHint back in
                    $('.extraMesButtonsHint:not(:visible)').show().transition({
                        opacity: .3,
                        duration: animation_duration,
                        easing: 'ease-in-out',
                        complete: function () {
                            $(this).css('opacity', '');
                        },
                    });
                },
            });
        }
    });

    $(document).on('click', '.mes_edit_cancel', function () {
        let text = chat[this_edit_mes_id]['mes'];

        $(this).closest('.mes_block').find('.mes_text').empty();
        $(this).closest('.mes_edit_buttons').css('display', 'none');
        $(this).closest('.mes_block').find('.mes_buttons').css('display', '');
        $(this)
            .closest('.mes_block')
            .find('.mes_text')
            .append(messageFormatting(
                text,
                this_edit_mes_chname,
                chat[this_edit_mes_id].is_system,
                chat[this_edit_mes_id].is_user,
                this_edit_mes_id,
            ));
        appendMediaToMessage(chat[this_edit_mes_id], $(this).closest('.mes'));
        addCopyToCodeBlocks($(this).closest('.mes'));
        this_edit_mes_id = undefined;
    });

    $(document).on('click', '.mes_edit_up', async function () {
        if (is_send_press || this_edit_mes_id <= 0) {
            return;
        }

        hideSwipeButtons();
        const targetId = Number(this_edit_mes_id) - 1;
        const target = $(`#chat .mes[mesid="${targetId}"]`);
        const root = $(this).closest('.mes');

        if (root.length === 0 || target.length === 0) {
            return;
        }

        root.insertBefore(target);

        target.attr('mesid', this_edit_mes_id);
        root.attr('mesid', targetId);

        const temp = chat[targetId];
        chat[targetId] = chat[this_edit_mes_id];
        chat[this_edit_mes_id] = temp;

        this_edit_mes_id = targetId;
        updateViewMessageIds();
        await saveChatConditional();
        showSwipeButtons();
    });

    $(document).on('click', '.mes_edit_down', async function () {
        if (is_send_press || this_edit_mes_id >= chat.length - 1) {
            return;
        }

        hideSwipeButtons();
        const targetId = Number(this_edit_mes_id) + 1;
        const target = $(`#chat .mes[mesid="${targetId}"]`);
        const root = $(this).closest('.mes');

        if (root.length === 0 || target.length === 0) {
            return;
        }

        root.insertAfter(target);

        target.attr('mesid', this_edit_mes_id);
        root.attr('mesid', targetId);

        const temp = chat[targetId];
        chat[targetId] = chat[this_edit_mes_id];
        chat[this_edit_mes_id] = temp;

        this_edit_mes_id = targetId;
        updateViewMessageIds();
        await saveChatConditional();
        showSwipeButtons();
    });

    $(document).on('click', '.mes_edit_copy', async function () {
        const confirmation = await callPopup('Create a copy of this message?', 'confirm');
        if (!confirmation) {
            return;
        }

        hideSwipeButtons();
        let oldScroll = $('#chat')[0].scrollTop;
        const clone = JSON.parse(JSON.stringify(chat[this_edit_mes_id])); // quick and dirty clone
        clone.send_date = Date.now();
        clone.mes = $(this).closest('.mes').find('.edit_textarea').val();

        if (power_user.trim_spaces) {
            clone.mes = clone.mes.trim();
        }

        chat.splice(Number(this_edit_mes_id) + 1, 0, clone);
        addOneMessage(clone, { insertAfter: this_edit_mes_id });

        updateViewMessageIds();
        await saveChatConditional();
        $('#chat')[0].scrollTop = oldScroll;
        showSwipeButtons();
    });

    $(document).on('click', '.mes_edit_delete', async function (event, customData) {
        const fromSlashCommand = customData?.fromSlashCommand || false;
        const swipeExists = (!Array.isArray(chat[this_edit_mes_id].swipes) || chat[this_edit_mes_id].swipes.length <= 1 || chat[this_edit_mes_id].is_user || parseInt(this_edit_mes_id) !== chat.length - 1);
        if (power_user.confirm_message_delete && fromSlashCommand !== true) {
            const confirmation = swipeExists ? await callPopup('Are you sure you want to delete this message?', 'confirm')
                : await callPopup('<h3>Delete this...</h3> <select id=\'del_type\'><option value=\'swipe\'>Swipe</option><option value=\'message\'>Message</option></select>', 'confirm');
            if (!confirmation) {
                return;
            }
        }

        const mes = $(this).closest('.mes');

        if (!mes) {
            return;
        }

        if ($('#del_type').val() === 'swipe') {
            const swipe_id = chat[this_edit_mes_id]['swipe_id'];
            chat[this_edit_mes_id]['swipes'].splice(swipe_id, 1);
            if (swipe_id > 0) {
                $('.swipe_left:last').click();
            } else {
                $('.swipe_right:last').click();
            }
        } else {
            chat.splice(this_edit_mes_id, 1);
            mes.remove();
        }

        let startFromZero = Number(this_edit_mes_id) === 0;

        this_edit_mes_id = undefined;

        updateViewMessageIds(startFromZero);
        saveChatDebounced();

        hideSwipeButtons();
        showSwipeButtons();

        await eventSource.emit(event_types.MESSAGE_DELETED, chat.length);
    });

    $(document).on('click', '.mes_edit_done', async function () {
        await messageEditDone($(this));
    });

    $('#your_name_button').click(async function () {
        const userName = String($('#your_name').val()).trim();
        setUserName(userName);
        await updatePersonaNameIfExists(user_avatar, userName);
    });

    $('#sync_name_button').on('click', async function () {
        const confirmation = await callPopup(`<h3>Are you sure?</h3>All user-sent messages in this chat will be attributed to ${name1}.`, 'confirm');

        if (!confirmation) {
            return;
        }

        for (const mes of chat) {
            if (mes.is_user) {
                mes.name = name1;
                mes.force_avatar = getUserAvatar(user_avatar);
            }
        }

        await saveChatConditional();
        await reloadCurrentChat();
    });
    //Select chat

    //**************************CHARACTER IMPORT EXPORT*************************//
    $('#character_import_button').click(function () {
        $('#character_import_file').click();
    });

    $('#character_import_file').on('change', function (e) {
        $('#rm_info_avatar').html('');
        if (!e.target.files.length) {
            return;
        }

        for (const file of e.target.files) {
            importCharacter(file);
        }
    });

    $('#export_button').on('click', function (e) {
        $('#export_format_popup').toggle();
        exportPopper.update();
    });

    $(document).on('click', '.export_format', async function () {
        const format = $(this).data('format');

        if (!format) {
            return;
        }

        // Save before exporting
        await createOrEditCharacter();
        const body = { format, avatar_url: characters[this_chid].avatar };

        const response = await fetch('/api/characters/export', {
            method: 'POST',
            headers: getRequestHeaders(),
            body: JSON.stringify(body),
        });

        if (response.ok) {
            const filename = characters[this_chid].avatar.replace('.png', `.${format}`);
            const blob = await response.blob();
            const a = document.createElement('a');
            a.href = URL.createObjectURL(blob);
            a.setAttribute('download', filename);
            document.body.appendChild(a);
            a.click();
            document.body.removeChild(a);
        }


        $('#export_format_popup').hide();
    });
    //**************************CHAT IMPORT EXPORT*************************//
    $('#chat_import_button').click(function () {
        $('#chat_import_file').click();
    });

    $('#chat_import_file').on('change', async function (e) {
        var file = e.target.files[0];

        if (!file) {
            return;
        }

        var ext = file.name.match(/\.(\w+)$/);
        if (
            !ext ||
            (ext[1].toLowerCase() != 'json' && ext[1].toLowerCase() != 'jsonl')
        ) {
            return;
        }

        if (selected_group && file.name.endsWith('.json')) {
            toastr.warning('Only SillyTavern\'s own format is supported for group chat imports. Sorry!');
            return;
        }

        var format = ext[1].toLowerCase();
        $('#chat_import_file_type').val(format);

        var formData = new FormData($('#form_import_chat').get(0));
        formData.append('user_name', name1);
        $('#select_chat_div').html('');
        $('#load_select_chat_div').css('display', 'block');

        if (selected_group) {
            await importGroupChat(formData);
        } else {
            await importCharacterChat(formData);
        }
    });

    $('#rm_button_group_chats').click(function () {
        selected_button = 'group_chats';
        select_group_chats();
    });

    $('#rm_button_back_from_group').click(function () {
        selected_button = 'characters';
        select_rm_characters();
    });

    $('#dupe_button').click(async function () {
        await DupeChar();
    });

    $(document).on('click', '.select_chat_block, .bookmark_link, .mes_bookmark', async function () {
        let file_name = $(this).hasClass('mes_bookmark')
            ? $(this).closest('.mes').attr('bookmark_link')
            : $(this).attr('file_name').replace('.jsonl', '');

        if (!file_name) {
            return;
        }

        try {
            showLoader();
            if (selected_group) {
                await openGroupChat(selected_group, file_name);
            } else {
                await openCharacterChat(file_name);
            }
        } finally {
            hideLoader();
        }

        $('#shadow_select_chat_popup').css('display', 'none');
        $('#load_select_chat_div').css('display', 'block');
    });

    $(document).on('click', '.mes_create_bookmark', async function () {
        var selected_mes_id = $(this).closest('.mes').attr('mesid');
        if (selected_mes_id !== undefined) {
            createNewBookmark(selected_mes_id);
        }
    });

    $(document).on('click', '.mes_create_branch', async function () {
        var selected_mes_id = $(this).closest('.mes').attr('mesid');
        if (selected_mes_id !== undefined) {
            branchChat(selected_mes_id);
        }
    });

    $(document).on('click', '.mes_stop', function () {
        if (streamingProcessor) {
            streamingProcessor.onStopStreaming();
            streamingProcessor = null;
        }
        if (abortController) {
            abortController.abort();
            hideStopButton();
        }
        eventSource.emit(event_types.GENERATION_STOPPED);
        activateSendButtons();
    });

    $('.drawer-toggle').on('click', function () {
        var icon = $(this).find('.drawer-icon');
        var drawer = $(this).parent().find('.drawer-content');
        if (drawer.hasClass('resizing')) { return; }
        var drawerWasOpenAlready = $(this).parent().find('.drawer-content').hasClass('openDrawer');
        let targetDrawerID = $(this).parent().find('.drawer-content').attr('id');
        const pinnedDrawerClicked = drawer.hasClass('pinnedOpen');

        if (!drawerWasOpenAlready) { //to open the drawer
            $('.openDrawer').not('.pinnedOpen').addClass('resizing').slideToggle(200, 'swing', async function () {
                await delay(50); $(this).closest('.drawer-content').removeClass('resizing');
            });
            $('.openIcon').toggleClass('closedIcon openIcon');
            $('.openDrawer').not('.pinnedOpen').toggleClass('closedDrawer openDrawer');
            icon.toggleClass('openIcon closedIcon');
            drawer.toggleClass('openDrawer closedDrawer');

            //console.log(targetDrawerID);
            if (targetDrawerID === 'right-nav-panel') {
                $(this).closest('.drawer').find('.drawer-content').addClass('resizing').slideToggle({
                    duration: 200,
                    easing: 'swing',
                    start: function () {
                        jQuery(this).css('display', 'flex'); //flex needed to make charlist scroll
                    },
                    complete: async function () {
                        favsToHotswap();
                        await delay(50);
                        $(this).closest('.drawer-content').removeClass('resizing');
                        $('#rm_print_characters_block').trigger('scroll');
                    },
                });
            } else {
                $(this).closest('.drawer').find('.drawer-content').addClass('resizing').slideToggle(200, 'swing', async function () {
                    await delay(50); $(this).closest('.drawer-content').removeClass('resizing');
                });
            }

            // Set the height of "autoSetHeight" textareas within the drawer to their scroll height
            $(this).closest('.drawer').find('.drawer-content textarea.autoSetHeight').each(function () {
                resetScrollHeight($(this));
            });

        } else if (drawerWasOpenAlready) { //to close manually
            icon.toggleClass('closedIcon openIcon');

            if (pinnedDrawerClicked) {
                $(drawer).addClass('resizing').slideToggle(200, 'swing', async function () {
                    await delay(50); $(this).removeClass('resizing');
                });
            }
            else {
                $('.openDrawer').not('.pinnedOpen').addClass('resizing').slideToggle(200, 'swing', async function () {
                    await delay(50); $(this).closest('.drawer-content').removeClass('resizing');
                });
            }

            drawer.toggleClass('closedDrawer openDrawer');
        }
    });

    $('html').on('touchstart mousedown', function (e) {
        var clickTarget = $(e.target);

        if ($('#export_format_popup').is(':visible')
            && clickTarget.closest('#export_button').length == 0
            && clickTarget.closest('#export_format_popup').length == 0) {
            $('#export_format_popup').hide();
        }

        const forbiddenTargets = [
            '#character_cross',
            '#avatar-and-name-block',
            '#shadow_popup',
            '#world_popup',
            '.ui-widget',
            '.text_pole',
            '#toast-container',
            '.select2-results',
        ];
        for (const id of forbiddenTargets) {
            if (clickTarget.closest(id).length > 0) {
                return;
            }
        }

        var targetParentHasOpenDrawer = clickTarget.parents('.openDrawer').length;
        if (clickTarget.hasClass('drawer-icon') == false && !clickTarget.hasClass('openDrawer')) {
            if (jQuery.find('.openDrawer').length !== 0) {
                if (targetParentHasOpenDrawer === 0) {
                    //console.log($('.openDrawer').not('.pinnedOpen').length);
                    $('.openDrawer').not('.pinnedOpen').addClass('resizing').slideToggle(200, 'swing', function () {
                        $(this).closest('.drawer-content').removeClass('resizing');
                    });
                    $('.openIcon').toggleClass('closedIcon openIcon');
                    $('.openDrawer').not('.pinnedOpen').toggleClass('closedDrawer openDrawer');

                }
            }
        }
    });

    $(document).on('click', '.inline-drawer-toggle', function (e) {
        if ($(e.target).hasClass('text_pole')) {
            return;
        }
        var icon = $(this).find('.inline-drawer-icon');
        icon.toggleClass('down up');
        icon.toggleClass('fa-circle-chevron-down fa-circle-chevron-up');
        $(this).closest('.inline-drawer').find('.inline-drawer-content').stop().slideToggle();

        // Set the height of "autoSetHeight" textareas within the inline-drawer to their scroll height
        $(this).closest('.inline-drawer').find('.inline-drawer-content textarea.autoSetHeight').each(function () {
            resetScrollHeight($(this));
        });
    });

    $(document).on('click', '.mes .avatar', function () {
        const messageElement = $(this).closest('.mes');
        const thumbURL = $(this).children('img').attr('src');
        const charsPath = '/characters/';
        const targetAvatarImg = thumbURL.substring(thumbURL.lastIndexOf('=') + 1);
        const charname = targetAvatarImg.replace('.png', '');
        const isValidCharacter = characters.some(x => x.avatar === decodeURIComponent(targetAvatarImg));

        // Remove existing zoomed avatars for characters that are not the clicked character when moving UI is not enabled
        if (!power_user.movingUI) {
            $('.zoomed_avatar').each(function () {
                const currentForChar = $(this).attr('forChar');
                if (currentForChar !== charname && typeof currentForChar !== 'undefined') {
                    console.debug(`Removing zoomed avatar for character: ${currentForChar}`);
                    $(this).remove();
                }
            });
        }

        const avatarSrc = isDataURL(thumbURL) ? thumbURL : charsPath + targetAvatarImg;
        if ($(`.zoomed_avatar[forChar="${charname}"]`).length) {
            console.debug('removing container as it already existed');
            $(`.zoomed_avatar[forChar="${charname}"]`).remove();
        } else {
            console.debug('making new container from template');
            const template = $('#zoomed_avatar_template').html();
            const newElement = $(template);
            newElement.attr('forChar', charname);
            newElement.attr('id', `zoomFor_${charname}`);
            newElement.addClass('draggable');
            newElement.find('.drag-grabber').attr('id', `zoomFor_${charname}header`);

            $('body').append(newElement);
            if (messageElement.attr('is_user') == 'true') { //handle user avatars
                $(`.zoomed_avatar[forChar="${charname}"] img`).attr('src', thumbURL);
            } else if (messageElement.attr('is_system') == 'true' && !isValidCharacter) { //handle system avatars
                $(`.zoomed_avatar[forChar="${charname}"] img`).attr('src', thumbURL);
            } else if (messageElement.attr('is_user') == 'false') { //handle char avatars
                $(`.zoomed_avatar[forChar="${charname}"] img`).attr('src', avatarSrc);
            }
            loadMovingUIState();
            $(`.zoomed_avatar[forChar="${charname}"]`).css('display', 'block');
            dragElement(newElement);

            $(`.zoomed_avatar[forChar="${charname}"] img`).on('dragstart', (e) => {
                console.log('saw drag on avatar!');
                e.preventDefault();
                return false;
            });
        }
    });

    $(document).on('click', '#OpenAllWIEntries', function () {
        $('#world_popup_entries_list').children().find('.down').click();
    });
    $(document).on('click', '#CloseAllWIEntries', function () {
        $('#world_popup_entries_list').children().find('.up').click();
    });
    $(document).on('click', '.open_alternate_greetings', openAlternateGreetings);
    /* $('#set_character_world').on('click', openCharacterWorldPopup); */

    $(document).keyup(function (e) {
        if (e.key === 'Escape') {
            const isEditVisible = $('#curEditTextarea').is(':visible');
            if (isEditVisible && power_user.auto_save_msg_edits === false) {
                closeMessageEditor();
                $('#send_textarea').focus();
                return;
            }
            if (isEditVisible && power_user.auto_save_msg_edits === true) {
                $(`#chat .mes[mesid="${this_edit_mes_id}"] .mes_edit_done`).click();
                $('#send_textarea').focus();
                return;
            }
            if (!this_edit_mes_id && $('#mes_stop').is(':visible')) {
                $('#mes_stop').trigger('click');
                if (chat.length && Array.isArray(chat[chat.length - 1].swipes) && chat[chat.length - 1].swipe_id == chat[chat.length - 1].swipes.length) {
                    $('.last_mes .swipe_left').trigger('click');
                }
            }
        }
    });

    $('#char-management-dropdown').on('change', async (e) => {
        let target = $(e.target.selectedOptions).attr('id');
        switch (target) {
            case 'set_character_world':
                openCharacterWorldPopup();
                break;
            case 'set_chat_scenario':
                setScenarioOverride();
                break;
            case 'renameCharButton':
                renameCharacter();
                break;
            /*case 'dupe_button':
                DupeChar();
                break;
            case 'export_button':
                $('#export_format_popup').toggle();
                exportPopper.update();
                break;
            */
            case 'import_character_info':
                await importEmbeddedWorldInfo();
                saveCharacterDebounced();
                break;
            /*case 'delete_button':
                popup_type = "del_ch";
                callPopup(`
                        <h3>Delete the character?</h3>
                        <b>THIS IS PERMANENT!<br><br>
                        THIS WILL ALSO DELETE ALL<br>
                        OF THE CHARACTER'S CHAT FILES.<br><br></b>`
                );
                break;*/
            default:
                eventSource.emit('charManagementDropdown', target);
        }
        $('#char-management-dropdown').prop('selectedIndex', 0);
    });

    $(document).on('click', '.mes_img_enlarge', enlargeMessageImage);
    $(document).on('click', '.mes_img_delete', deleteMessageImage);

    $(window).on('beforeunload', () => {
        cancelTtsPlay();
        if (streamingProcessor) {
            console.log('Page reloaded. Aborting streaming...');
            streamingProcessor.onStopStreaming();
        }
    });


    var isManualInput = false;
    var valueBeforeManualInput;

    $('.range-block-counter input, .neo-range-input').on('click', function () {
        valueBeforeManualInput = $(this).val();
        console.log(valueBeforeManualInput);
    })
        .on('change', function (e) {
            e.target.focus();
            e.target.dispatchEvent(new Event('keyup'));
        })
        .on('keydown', function (e) {
            const masterSelector = '#' + $(this).data('for');
            const masterElement = $(masterSelector);
            if (e.key === 'Enter') {
                let manualInput = parseFloat($(this).val());
                if (isManualInput) {
                    //disallow manual inputs outside acceptable range
                    if (manualInput >= $(this).attr('min') && manualInput <= $(this).attr('max')) {
                        //if value is ok, assign to slider and update handle text and position
                        //newSlider.val(manualInput)
                        //handleSlideEvent.call(newSlider, null, { value: parseFloat(manualInput) }, 'manual');
                        valueBeforeManualInput = manualInput;
                        $(masterElement).val($(this).val()).trigger('input');
                    } else {
                        //if value not ok, warn and reset to last known valid value
                        toastr.warning(`Invalid value. Must be between ${$(this).attr('min')} and ${$(this).attr('max')}`);
                        console.log(valueBeforeManualInput);
                        //newSlider.val(valueBeforeManualInput)
                        $(this).val(valueBeforeManualInput);
                    }
                }
            }
        })
        .on('keyup', function () {
            valueBeforeManualInput = $(this).val();
            console.log(valueBeforeManualInput);
            isManualInput = true;
        })
        //trigger slider changes when user clicks away
        .on('mouseup blur', function () {
            const masterSelector = '#' + $(this).data('for');
            const masterElement = $(masterSelector);
            let manualInput = parseFloat($(this).val());
            if (isManualInput) {
                //if value is between correct range for the slider
                if (manualInput >= $(this).attr('min') && manualInput <= $(this).attr('max')) {
                    valueBeforeManualInput = manualInput;
                    //set the slider value to input value
                    $(masterElement).val($(this).val()).trigger('input');
                } else {
                    //if value not ok, warn and reset to last known valid value
                    toastr.warning(`Invalid value. Must be between ${$(this).attr('min')} and ${$(this).attr('max')}`);
                    console.log(valueBeforeManualInput);
                    $(this).val(valueBeforeManualInput);
                }
            }
            isManualInput = false;
        });
    /*
        let manualInputTimeout;
             .on('input', '.range-block-counter input, .neo-range-input', function () {
            clearTimeout(manualInputTimeout);
            manualInputTimeout = setTimeout(() => {
                const caretPosition = saveCaretPosition($(this).get(0));
                const myText = $(this).val().trim();
                $(this).val(myText); // trim line breaks and spaces
                const masterSelector = $(this).data('for');
                const masterElement = document.getElementById(masterSelector);

                if (masterElement == null) {
                    console.error('Master input element not found for the editable label', masterSelector);
                    return;
                }

                const myValue = Number(myText);
                const masterStep = Number(masterElement.getAttribute('step'))
                const masterMin = Number($(masterElement).attr('min'));
                const masterMax = Number($(masterElement).attr('max'));
                const rawStepCompare = myValue / masterStep
                const closestStep = Math.round(rawStepCompare)
                const closestStepRaw = (closestStep) * masterStep

                //yolo anything for Lab Mode
                if (power_user.enableLabMode) {
                    //console.log($(masterElement).attr('id'), myValue)
                    $(masterElement).val(myValue).trigger('input')
                    return
                }

                //if text box val is not a number, reset slider val to its previous and wait for better input
                if (Number.isNaN(myValue)) {
                    console.warn('Label input is not a valid number. Resetting the value to match slider', myText);
                    $(masterElement).trigger('input');
                    restoreCaretPosition($(this).get(0), caretPosition);
                    return;
                }

                //if textbox val is less than min, set slider to min
                //PROBLEM: the moment slider gets set to min, textbox also auto-sets to min.
                //if min = 0, this prevents further typing and locks input at 0 unless users pastes
                //a multi-character number which is between min and max. adding delay was necessary.
                if (myValue < masterMin) {
                    console.warn('Label input is less than minimum.', myText, '<', masterMin);
                    $(masterElement).val(masterMin).trigger('input').trigger('mouseup');
                    $(masterElement).val(myValue)
                    restoreCaretPosition($(this).get(0), caretPosition);
                    return;
                }
                //Same as above but in reverse. Not a problem because max value has multiple
                //characters which can be edited.
                if (myValue > masterMax) {
                    console.warn('Label input is more than maximum.', myText, '>', masterMax);
                    $(masterElement).val(masterMax).trigger('input').trigger('mouseup');
                    $(masterElement).val(myValue)
                    restoreCaretPosition($(this).get(0), caretPosition);
                    return;
                }

                //round input value to nearest step if between min and max
                if (!(myValue < masterMin) && !(myValue > masterMax)) {
                    console.debug(`Label value ${myText} is OK, setting slider to closest step (${closestStepRaw})`);
                    $(masterElement).val(closestStepRaw).trigger('input').trigger('mouseup');
                    restoreCaretPosition($(this).get(0), caretPosition);
                    return;
                }

                restoreCaretPosition($(this).get(0), caretPosition);
            }, 2000); */
    //});

    $('.user_stats_button').on('click', function () {
        userStatsHandler();
    });

    $('#external_import_button').on('click', async () => {
        const html = `<h3>Enter the URL of the content to import</h3>
        Supported sources:<br>
        <ul class="justifyLeft">
            <li>Chub characters (direct link or id)<br>Example: <tt>Anonymous/example-character</tt></li>
            <li>Chub lorebooks (direct link or id)<br>Example: <tt>lorebooks/bartleby/example-lorebook</tt></li>
            <li>JanitorAI character (direct link or id)<br>Example: <tt>https://janitorai.com/characters/ddd1498a-a370-4136-b138-a8cd9461fdfe_character-aqua-the-useless-goddess</tt></li>
            <li>More coming soon...</li>
        <ul>`;
        const input = await callPopup(html, 'input', '', { okButton: 'Import', rows: 4 });

        if (!input) {
            console.debug('Custom content import cancelled');
            return;
        }

        const url = input.trim();
        console.debug('Custom content import started', url);

        const request = await fetch('/api/content/import', {
            method: 'POST',
            headers: getRequestHeaders(),
            body: JSON.stringify({ url }),
        });

        if (!request.ok) {
            toastr.info(request.statusText, 'Custom content import failed');
            console.error('Custom content import failed', request.status, request.statusText);
            return;
        }

        const data = await request.blob();
        const customContentType = request.headers.get('X-Custom-Content-Type');
        const fileName = request.headers.get('Content-Disposition').split('filename=')[1].replace(/"/g, '');
        const file = new File([data], fileName, { type: data.type });

        switch (customContentType) {
            case 'character':
                await processDroppedFiles([file]);
                break;
            case 'lorebook':
                await importWorldInfo(file);
                break;
            default:
                toastr.warning('Unknown content type');
                console.error('Unknown content type', customContentType);
                break;
        }
    });

    const $dropzone = $(document.body);

    $dropzone.on('dragover', (event) => {
        event.preventDefault();
        event.stopPropagation();
        $dropzone.addClass('dragover');
    });

    $dropzone.on('dragleave', (event) => {
        event.preventDefault();
        event.stopPropagation();
        $dropzone.removeClass('dragover');
    });

    $dropzone.on('drop', async (event) => {
        event.preventDefault();
        event.stopPropagation();
        $dropzone.removeClass('dragover');

        const files = Array.from(event.originalEvent.dataTransfer.files);
        if (!files.length) {
            await importFromURL(event.originalEvent.dataTransfer.items, files);
        }
        await processDroppedFiles(files);
    });


    $('#charListGridToggle').on('click', async () => {
        doCharListDisplaySwitch();
    });

    $('#hideCharPanelAvatarButton').on('click', () => {
        $('#avatar-and-name-block').slideToggle();
    });

    $(document).on('mouseup touchend', '#show_more_messages', () => {
        showMoreMessages();
    });

    // Added here to prevent execution before script.js is loaded and get rid of quirky timeouts
    await firstLoadInit();

    addDebugFunctions();

    eventSource.on(event_types.CHAT_DELETED, async (name) => {
        await deleteItemizedPrompts(name);
    });
    eventSource.on(event_types.GROUP_CHAT_DELETED, async (name) => {
        await deleteItemizedPrompts(name);
    });
});<|MERGE_RESOLUTION|>--- conflicted
+++ resolved
@@ -8575,15 +8575,14 @@
             await writeSecret(SECRET_KEYS.TOGETHERAI, togetherKey);
         }
 
-<<<<<<< HEAD
+        const oobaKey = String($('#api_key_ooba').val()).trim();
+        if (oobaKey.length) {
+            await writeSecret(SECRET_KEYS.OOBA, oobaKey);
+        }
+
         const infermaticAIKey = String($('#api_key_infermaticai').val()).trim();
         if (infermaticAIKey.length) {
             await writeSecret(SECRET_KEYS.INFERMATICAI, infermaticAIKey);
-=======
-        const oobaKey = String($('#api_key_ooba').val()).trim();
-        if (oobaKey.length) {
-            await writeSecret(SECRET_KEYS.OOBA, oobaKey);
->>>>>>> 2d152d27
         }
 
         validateTextGenUrl();
