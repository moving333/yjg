[
    {
        "filename": "settings.json",
        "type": "settings"
    },
    {
        "filename": "themes/Dark Lite.json",
        "type": "theme"
    },
    {
        "filename": "themes/Cappuccino.json",
        "type": "theme"
    },
    {
        "filename": "backgrounds/__transparent.png",
        "type": "background"
    },
    {
        "filename": "backgrounds/_black.jpg",
        "type": "background"
    },
    {
        "filename": "backgrounds/_white.jpg",
        "type": "background"
    },
    {
        "filename": "backgrounds/bedroom clean.jpg",
        "type": "background"
    },
    {
        "filename": "backgrounds/bedroom cyberpunk.jpg",
        "type": "background"
    },
    {
        "filename": "backgrounds/bedroom red.jpg",
        "type": "background"
    },
    {
        "filename": "backgrounds/bedroom tatami.jpg",
        "type": "background"
    },
    {
        "filename": "backgrounds/cityscape medieval market.jpg",
        "type": "background"
    },
    {
        "filename": "backgrounds/cityscape medieval night.jpg",
        "type": "background"
    },
    {
        "filename": "backgrounds/cityscape postapoc.jpg",
        "type": "background"
    },
    {
        "filename": "backgrounds/forest treehouse fireworks air baloons (by kallmeflocc).jpg",
        "type": "background"
    },
    {
        "filename": "backgrounds/japan classroom side.jpg",
        "type": "background"
    },
    {
        "filename": "backgrounds/japan classroom.jpg",
        "type": "background"
    },
    {
        "filename": "backgrounds/japan path cherry blossom.jpg",
        "type": "background"
    },
    {
        "filename": "backgrounds/japan university.jpg",
        "type": "background"
    },
    {
        "filename": "backgrounds/landscape autumn great tree.jpg",
        "type": "background"
    },
    {
        "filename": "backgrounds/landscape beach day.png",
        "type": "background"
    },
    {
        "filename": "backgrounds/landscape beach night.jpg",
        "type": "background"
    },
    {
        "filename": "backgrounds/landscape mountain lake.jpg",
        "type": "background"
    },
    {
        "filename": "backgrounds/landscape postapoc.jpg",
        "type": "background"
    },
    {
        "filename": "backgrounds/landscape winter lake house.jpg",
        "type": "background"
    },
    {
        "filename": "backgrounds/royal.jpg",
        "type": "background"
    },
    {
        "filename": "backgrounds/tavern day.jpg",
        "type": "background"
    },
    {
        "filename": "default_Seraphina.png",
        "type": "character"
    },
    {
        "filename": "default_CodingSensei.png",
        "type": "character"
    },
    {
        "filename": "default_FluxTheCat.png",
        "type": "character"
    },
    {
        "filename": "Seraphina",
        "type": "sprites"
    },
    {
        "filename": "Eldoria.json",
        "type": "world"
    },
    {
        "filename": "user-default.png",
        "type": "avatar"
    },
    {
        "filename": "Default_Comfy_Workflow.json",
        "type": "workflow"
    },
    {
        "filename": "presets/kobold/Ace of Spades.json",
        "type": "kobold_preset"
    },
    {
        "filename": "presets/kobold/Basic Coherence.json",
        "type": "kobold_preset"
    },
    {
        "filename": "presets/kobold/Best Guess.json",
        "type": "kobold_preset"
    },
    {
        "filename": "presets/kobold/Coherent Creativity.json",
        "type": "kobold_preset"
    },
    {
        "filename": "presets/kobold/Deterministic.json",
        "type": "kobold_preset"
    },
    {
        "filename": "presets/kobold/Genesis.json",
        "type": "kobold_preset"
    },
    {
        "filename": "presets/kobold/Godlike.json",
        "type": "kobold_preset"
    },
    {
        "filename": "presets/kobold/Good Winds.json",
        "type": "kobold_preset"
    },
    {
        "filename": "presets/kobold/Liminal Drift.json",
        "type": "kobold_preset"
    },
    {
        "filename": "presets/kobold/Low Rider.json",
        "type": "kobold_preset"
    },
    {
        "filename": "presets/kobold/Luna Moth.json",
        "type": "kobold_preset"
    },
    {
        "filename": "presets/kobold/Mayday.json",
        "type": "kobold_preset"
    },
    {
        "filename": "presets/kobold/Miro Bronze.json",
        "type": "kobold_preset"
    },
    {
        "filename": "presets/kobold/Miro Gold.json",
        "type": "kobold_preset"
    },
    {
        "filename": "presets/kobold/Miro Silver.json",
        "type": "kobold_preset"
    },
    {
        "filename": "presets/kobold/Ouroboros.json",
        "type": "kobold_preset"
    },
    {
        "filename": "presets/kobold/Pleasing Results.json",
        "type": "kobold_preset"
    },
    {
        "filename": "presets/kobold/Pro Writer.json",
        "type": "kobold_preset"
    },
    {
        "filename": "presets/kobold/RecoveredRuins.json",
        "type": "kobold_preset"
    },
    {
        "filename": "presets/kobold/Space Alien.json",
        "type": "kobold_preset"
    },
    {
        "filename": "presets/kobold/Storywriter.json",
        "type": "kobold_preset"
    },
    {
        "filename": "presets/kobold/TFS-with-Top-A.json",
        "type": "kobold_preset"
    },
    {
        "filename": "presets/kobold/Titanic.json",
        "type": "kobold_preset"
    },
    {
        "filename": "presets/kobold/Universal-Creative.json",
        "type": "kobold_preset"
    },
    {
        "filename": "presets/kobold/Universal-Light.json",
        "type": "kobold_preset"
    },
    {
        "filename": "presets/kobold/Universal-Super-Creative.json",
        "type": "kobold_preset"
    },
    {
        "filename": "presets/kobold/simple-proxy-for-tavern.json",
        "type": "kobold_preset"
    },
    {
        "filename": "presets/novel/Asper-Kayra.json",
        "type": "novel_preset"
    },
    {
        "filename": "presets/novel/Blended-Coffee-Kayra.json",
        "type": "novel_preset"
    },
    {
        "filename": "presets/novel/Blook-Kayra.json",
        "type": "novel_preset"
    },
    {
        "filename": "presets/novel/Carefree-Kayra.json",
        "type": "novel_preset"
    },
    {
        "filename": "presets/novel/CosmicCube-Kayra.json",
        "type": "novel_preset"
    },
    {
        "filename": "presets/novel/Edgewise-Clio.json",
        "type": "novel_preset"
    },
    {
        "filename": "presets/novel/Fresh-Coffee-Clio.json",
        "type": "novel_preset"
    },
    {
        "filename": "presets/novel/Fresh-Coffee-Kayra.json",
        "type": "novel_preset"
    },
    {
        "filename": "presets/novel/Green-Active-Writer-Kayra.json",
        "type": "novel_preset"
    },
    {
        "filename": "presets/novel/Keelback-Clio.json",
        "type": "novel_preset"
    },
    {
        "filename": "presets/novel/Long-Press-Clio.json",
        "type": "novel_preset"
    },
    {
        "filename": "presets/novel/Pilotfish-Kayra.json",
        "type": "novel_preset"
    },
    {
        "filename": "presets/novel/Pro_Writer-Kayra.json",
        "type": "novel_preset"
    },
    {
        "filename": "presets/novel/Stelenes-Kayra.json",
        "type": "novel_preset"
    },
    {
        "filename": "presets/novel/Talker-Chat-Clio.json",
        "type": "novel_preset"
    },
    {
        "filename": "presets/novel/Tea_Time-Kayra.json",
        "type": "novel_preset"
    },
    {
        "filename": "presets/novel/Tesseract-Kayra.json",
        "type": "novel_preset"
    },
    {
        "filename": "presets/novel/Vingt-Un-Clio.json",
        "type": "novel_preset"
    },
    {
        "filename": "presets/novel/Writers-Daemon-Kayra.json",
        "type": "novel_preset"
    },
    {
        "filename": "presets/textgen/Asterism.json",
        "type": "textgen_preset"
    },
    {
        "filename": "presets/textgen/Beam Search.json",
        "type": "textgen_preset"
    },
    {
        "filename": "presets/textgen/Big O.json",
        "type": "textgen_preset"
    },
    {
        "filename": "presets/textgen/Contrastive Search.json",
        "type": "textgen_preset"
    },
    {
        "filename": "presets/textgen/Default.json",
        "type": "textgen_preset"
    },
    {
        "filename": "presets/textgen/Deterministic.json",
        "type": "textgen_preset"
    },
    {
        "filename": "presets/textgen/Divine Intellect.json",
        "type": "textgen_preset"
    },
    {
        "filename": "presets/textgen/Kobold (Godlike).json",
        "type": "textgen_preset"
    },
    {
        "filename": "presets/textgen/Kobold (Liminal Drift).json",
        "type": "textgen_preset"
    },
    {
        "filename": "presets/textgen/LLaMa-Precise.json",
        "type": "textgen_preset"
    },
    {
        "filename": "presets/textgen/Midnight Enigma.json",
        "type": "textgen_preset"
    },
    {
        "filename": "presets/textgen/Miro Bronze.json",
        "type": "textgen_preset"
    },
    {
        "filename": "presets/textgen/Miro Gold.json",
        "type": "textgen_preset"
    },
    {
        "filename": "presets/textgen/Miro Silver.json",
        "type": "textgen_preset"
    },
    {
        "filename": "presets/textgen/Mirostat.json",
        "type": "textgen_preset"
    },
    {
        "filename": "presets/textgen/Naive.json",
        "type": "textgen_preset"
    },
    {
        "filename": "presets/textgen/NovelAI (Best Guess).json",
        "type": "textgen_preset"
    },
    {
        "filename": "presets/textgen/NovelAI (Decadence).json",
        "type": "textgen_preset"
    },
    {
        "filename": "presets/textgen/NovelAI (Genesis).json",
        "type": "textgen_preset"
    },
    {
        "filename": "presets/textgen/NovelAI (Lycaenidae).json",
        "type": "textgen_preset"
    },
    {
        "filename": "presets/textgen/NovelAI (Ouroboros).json",
        "type": "textgen_preset"
    },
    {
        "filename": "presets/textgen/NovelAI (Pleasing Results).json",
        "type": "textgen_preset"
    },
    {
        "filename": "presets/textgen/NovelAI (Sphinx Moth).json",
        "type": "textgen_preset"
    },
    {
        "filename": "presets/textgen/NovelAI (Storywriter).json",
        "type": "textgen_preset"
    },
    {
        "filename": "presets/textgen/Shortwave.json",
        "type": "textgen_preset"
    },
    {
        "filename": "presets/textgen/Simple-1.json",
        "type": "textgen_preset"
    },
    {
        "filename": "presets/textgen/Space Alien.json",
        "type": "textgen_preset"
    },
    {
        "filename": "presets/textgen/StarChat.json",
        "type": "textgen_preset"
    },
    {
        "filename": "presets/textgen/TFS-with-Top-A.json",
        "type": "textgen_preset"
    },
    {
        "filename": "presets/textgen/Titanic.json",
        "type": "textgen_preset"
    },
    {
        "filename": "presets/textgen/Universal-Creative.json",
        "type": "textgen_preset"
    },
    {
        "filename": "presets/textgen/Universal-Light.json",
        "type": "textgen_preset"
    },
    {
        "filename": "presets/textgen/Universal-Super-Creative.json",
        "type": "textgen_preset"
    },
    {
        "filename": "presets/textgen/Yara.json",
        "type": "textgen_preset"
    },
    {
        "filename": "presets/textgen/simple-proxy-for-tavern.json",
        "type": "textgen_preset"
    },
    {
        "filename": "presets/openai/Default.json",
        "type": "openai_preset"
    },
    {
        "filename": "presets/context/Adventure.json",
        "type": "context"
    },
    {
        "filename": "presets/context/Alpaca-Roleplay.json",
        "type": "context"
    },
    {
        "filename": "presets/context/Alpaca-Single-Turn.json",
        "type": "context"
    },
    {
        "filename": "presets/context/Alpaca.json",
        "type": "context"
    },
    {
        "filename": "presets/context/ChatML.json",
        "type": "context"
    },
    {
        "filename": "presets/context/Default.json",
        "type": "context"
    },
    {
        "filename": "presets/context/DreamGen Role-Play V1.json",
        "type": "context"
    },
    {
        "filename": "presets/context/Libra-32B.json",
        "type": "context"
    },
    {
        "filename": "presets/context/Lightning 1.1.json",
        "type": "context"
    },
    {
        "filename": "presets/context/Llama 2 Chat.json",
        "type": "context"
    },
    {
        "filename": "presets/context/Minimalist.json",
        "type": "context"
    },
    {
        "filename": "presets/context/Mistral.json",
        "type": "context"
    },
    {
        "filename": "presets/context/NovelAI.json",
        "type": "context"
    },
    {
        "filename": "presets/context/OldDefault.json",
        "type": "context"
    },
    {
        "filename": "presets/context/Pygmalion.json",
        "type": "context"
    },
    {
        "filename": "presets/context/Story.json",
        "type": "context"
    },
    {
        "filename": "presets/context/Synthia.json",
        "type": "context"
    },
    {
        "filename": "presets/context/simple-proxy-for-tavern.json",
        "type": "context"
    },
    {
        "filename": "presets/context/Command R.json",
        "type": "context"
    },
    {
        "filename": "presets/context/Llama 3 Instruct.json",
        "type": "context"
    },
    {
        "filename": "presets/instruct/Adventure.json",
        "type": "instruct"
    },
    {
        "filename": "presets/instruct/Alpaca-Roleplay.json",
        "type": "instruct"
    },
    {
        "filename": "presets/instruct/Alpaca-Single-Turn.json",
        "type": "instruct"
    },
    {
        "filename": "presets/instruct/Alpaca.json",
        "type": "instruct"
    },
    {
        "filename": "presets/instruct/ChatML.json",
        "type": "instruct"
    },
    {
        "filename": "presets/instruct/DreamGen Role-Play V1.json",
        "type": "instruct"
    },
    {
        "filename": "presets/instruct/Koala.json",
        "type": "instruct"
    },
    {
        "filename": "presets/instruct/Libra-32B.json",
        "type": "instruct"
    },
    {
        "filename": "presets/instruct/Lightning 1.1.json",
        "type": "instruct"
    },
    {
        "filename": "presets/instruct/Llama 2 Chat.json",
        "type": "instruct"
    },
    {
        "filename": "presets/instruct/Metharme.json",
        "type": "instruct"
    },
    {
        "filename": "presets/instruct/Mistral.json",
        "type": "instruct"
    },
    {
        "filename": "presets/instruct/OpenOrca-OpenChat.json",
        "type": "instruct"
    },
    {
        "filename": "presets/instruct/Pygmalion.json",
        "type": "instruct"
    },
    {
        "filename": "presets/instruct/Story.json",
        "type": "instruct"
    },
    {
        "filename": "presets/instruct/Synthia.json",
        "type": "instruct"
    },
    {
        "filename": "presets/instruct/Vicuna 1.0.json",
        "type": "instruct"
    },
    {
        "filename": "presets/instruct/Vicuna 1.1.json",
        "type": "instruct"
    },
    {
        "filename": "presets/instruct/WizardLM-13B.json",
        "type": "instruct"
    },
    {
        "filename": "presets/instruct/WizardLM.json",
        "type": "instruct"
    },
    {
        "filename": "presets/instruct/simple-proxy-for-tavern.json",
        "type": "instruct"
    },
    {
        "filename": "presets/instruct/Command R.json",
        "type": "instruct"
    },
    {
<<<<<<< HEAD
        "filename": "presets/moving-ui/Default.json",
        "type": "moving_ui"
    },
    {
        "filename": "presets/moving-ui/Black Magic Time.json",
        "type": "moving_ui"
    },
    {
        "filename": "presets/quick-replies/Default.json",
        "type": "quick_replies"
=======
        "filename": "presets/instruct/Llama 3 Instruct.json",
        "type": "instruct"
>>>>>>> 33ea3344
    }
]<|MERGE_RESOLUTION|>--- conflicted
+++ resolved
@@ -628,7 +628,10 @@
         "type": "instruct"
     },
     {
-<<<<<<< HEAD
+        "filename": "presets/instruct/Llama 3 Instruct.json",
+        "type": "instruct"
+    },
+    {
         "filename": "presets/moving-ui/Default.json",
         "type": "moving_ui"
     },
@@ -639,9 +642,5 @@
     {
         "filename": "presets/quick-replies/Default.json",
         "type": "quick_replies"
-=======
-        "filename": "presets/instruct/Llama 3 Instruct.json",
-        "type": "instruct"
->>>>>>> 33ea3344
     }
 ]